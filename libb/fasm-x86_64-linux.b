--- conflicted
+++ resolved
@@ -1,7 +1,2 @@
-<<<<<<< HEAD
-char  __asm__("mov al, [rdi + rsi]", "ret");
-lchar __asm__("mov [rdi + rsi], dl", "ret");
-=======
-char(string, i)     __asm__("xor rax, rax", "mov al, [rdi + rsi]", "mov rsp, rbp", "pop rbp", "ret");
-lchar(string, i, c) __asm__("mov [rdi + rsi], dl");
->>>>>>> 48e2dbe6
+char  __asm__("xor rax, rax", "mov al, [rdi + rsi]", "ret");
+lchar __asm__("mov [rdi + rsi], dl", "ret");