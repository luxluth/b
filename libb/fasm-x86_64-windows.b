<<<<<<< HEAD
char  __asm__("mov al, [rcx + rdx]",  "ret");
lchar __asm__("mov [rcx + rdx], r8l", "ret");
=======
char(string, i)     __asm__("xor rax, rax", "mov al, [rcx + rdx]",  "mov rsp, rbp", "pop rbp", "ret");
lchar(string, i, c) __asm__("mov [rcx + rdx], r8l");
>>>>>>> 48e2dbe6
<|MERGE_RESOLUTION|>--- conflicted
+++ resolved
@@ -1,7 +1,2 @@
-<<<<<<< HEAD
-char  __asm__("mov al, [rcx + rdx]",  "ret");
-lchar __asm__("mov [rcx + rdx], r8l", "ret");
-=======
-char(string, i)     __asm__("xor rax, rax", "mov al, [rcx + rdx]",  "mov rsp, rbp", "pop rbp", "ret");
-lchar(string, i, c) __asm__("mov [rcx + rdx], r8l");
->>>>>>> 48e2dbe6
+char  __asm__("xor rax, rax", "mov al, [rcx + rdx]",  "ret");
+lchar __asm__("mov [rcx + rdx], r8l", "ret");