--- conflicted
+++ resolved
@@ -255,13 +255,9 @@
 
 // The higher the index of the row in this table the higher the precedence of the Binop
 pub const PRECEDENCE: *const [*const [Binop]] = &[
-<<<<<<< HEAD
-    &[Binop::Assign, Binop::AssignPlus, Binop::AssignMult, Binop::AssignBitOr, Binop::AssignBitAnd, Binop::AssignBitShl],
-=======
     // Precedence 0 is reserved for assignment operators which are always bind right to left.
     // The reset of the operators bind left to right.
-    &[Binop::Assign, Binop::AssignPlus, Binop::AssignMult, Binop::AssignBitOr, Binop::AssignBitShl],
->>>>>>> 21d2ea1a
+    &[Binop::Assign, Binop::AssignPlus, Binop::AssignMult, Binop::AssignBitOr, Binop::AssignBitAnd, Binop::AssignBitShl],
     &[Binop::BitOr],
     &[Binop::BitAnd],
     &[Binop::BitShl, Binop::BitShr],
