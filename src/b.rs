--- conflicted
+++ resolved
@@ -25,90 +25,7 @@
 use codegen::{Target, name_of_target, TARGET_NAMES, target_by_name};
 use lexer::{Lexer, Loc, Token};
 
-<<<<<<< HEAD
-#[derive(Clone, Copy)]
-pub struct Loc {
-    pub input_path:   *const c_char,
-    pub input_start:  *const c_char,
-    pub input_offset: *const c_char,
-}
-
-macro_rules! diagf {
-    ($loc:expr, $($args:tt)*) => {{
-        let mut stb_loc: stb_lex_location = zeroed();
-        stb_c_lexer_get_location($loc.input_start, $loc.input_offset, &mut stb_loc);
-        fprintf(stderr(), c!("%s:%d:%d: "), $loc.input_path, stb_loc.line_number, stb_loc.line_offset + 1);
-        fprintf(stderr(), $($args)*);
-    }};
-}
-
-#[macro_export]
-macro_rules! missingf {
-    ($loc:expr, $($args:tt)*) => {{
-        let file = file!();
-        let mut stb_loc = zeroed();
-        crate::stb_c_lexer_get_location($loc.input_start, $loc.input_offset, &mut stb_loc);
-        fprintf(stderr(), c!("%s:%d:%d: TODO: "), $loc.input_path, stb_loc.line_number, stb_loc.line_offset + 1);
-        fprintf(stderr(), $($args)*);
-        fprintf(stderr(), c!("%.*s:%d: INFO: implementation should go here\n"), file.len(), file.as_ptr(), line!());
-        abort();
-    }}
-}
-
-unsafe fn display_token_kind_temp(token: c_long) -> *const c_char {
-    match token {
-        CLEX_id         => c!("identifier"),
-        CLEX_eq         => c!("=="),
-        CLEX_noteq      => c!("!="),
-        CLEX_lesseq     => c!("<="),
-        CLEX_greatereq  => c!(">="),
-        CLEX_andand     => c!("&&"),
-        CLEX_oror       => c!("||"),
-        CLEX_shl        => c!("<<"),
-        CLEX_shr        => c!(">>"),
-        CLEX_plusplus   => c!("++"),
-        CLEX_minusminus => c!("--"),
-        CLEX_arrow      => c!("->"),
-        CLEX_andeq      => c!("&="),
-        CLEX_oreq       => c!("|="),
-        CLEX_xoreq      => c!("^="),
-        CLEX_pluseq     => c!("+="),
-        CLEX_minuseq    => c!("-="),
-        CLEX_muleq      => c!("*="),
-        CLEX_diveq      => c!("/="),
-        CLEX_modeq      => c!("%="),
-        CLEX_shleq      => c!("<<="),
-        CLEX_shreq      => c!(">>="),
-        CLEX_eqarrow    => c!("=>"),
-        CLEX_dqstring   => c!("string literal"),
-        // NOTE: single quote strings are opt-in in stb_c_lexer.h (see STB_C_LEX_C_SQ_STRINGS)
-        CLEX_sqstring   => c!("single quote literal"),
-        CLEX_charlit    => c!("character literal"),
-        CLEX_intlit     => c!("integer literal"),
-        CLEX_floatlit   => c!("floating-point literal"),
-        CLEX_eof        => c!("end of file"),
-        _ => {
-            if token >= 0 && token < 256 {
-                temp_sprintf(c!("`%c`"), token)
-            } else {
-                temp_sprintf(c!("<<<UNKNOWN TOKEN %ld>>>"), token)
-            }
-        }
-    }
-}
-
-pub unsafe fn lexer_loc(l: *const stb_lexer, input_path: *const c_char) -> Loc {
-    Loc {
-        input_path,
-        input_start: (*l).input_stream,
-        input_offset: (*l).where_firstchar,
-    }
-}
-
-pub unsafe fn expect_clexes(l: *const stb_lexer, input_path: *const c_char, clexes: *const [c_long]) -> Option<()> {
-=======
 pub unsafe fn expect_clexes(l: *mut Lexer, clexes: *const [Token]) -> Option<()> {
->>>>>>> 75e5e46f
     for i in 0..clexes.len() {
         if (*clexes)[i] == (*l).token {
             return Some(());
@@ -898,15 +815,9 @@
 }
 
 pub unsafe fn usage() {
-<<<<<<< HEAD
-    fprintf(stderr(), c!("Usage: %s [OPTIONS] <input.b>\n"), flag_program_name());
+    fprintf(stderr(), c!("Usage: %s [OPTIONS] <inputs...> [--] [run arguments]\n"), flag_program_name());
     fprintf(stderr(), c!("OPTIONS:\n"));
     flag_print_options(stderr());
-=======
-    fprintf(stderr, c!("Usage: %s [OPTIONS] <inputs...> [--] [run arguments]\n"), flag_program_name());
-    fprintf(stderr, c!("OPTIONS:\n"));
-    flag_print_options(stderr);
->>>>>>> 75e5e46f
 }
 
 #[derive(Clone, Copy)]
@@ -1053,13 +964,7 @@
                 da_append_many(&mut run_args, slice::from_raw_parts_mut(argv.add(1), (argc - 1) as usize));
                 break 'args;
             } else {
-<<<<<<< HEAD
-                // TODO: support compiling several files?
-                fprintf(stderr(), c!("ERROR: Serveral input files is not supported yet\n"));
-                return None;
-=======
                 da_append(&mut input_paths, shift!(argv, argc));
->>>>>>> 75e5e46f
             }
         }
     }
