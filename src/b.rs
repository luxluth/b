--- conflicted
+++ resolved
@@ -310,15 +310,10 @@
     ExternalAssign {name: *const c_char, arg: Arg},
     Store          {index: usize, arg: Arg},
     Funcall        {result: usize, fun: Arg, args: Array<Arg>},
-<<<<<<< HEAD
     Label          {label: usize},
     JmpLabel       {label: usize},
+    // TODO: Rename JmpIfNot to JmpUnless
     JmpIfNotLabel  {label: usize, arg: Arg},
-=======
-    Jmp            {addr: usize},
-    // TODO: Rename JmpIfNot to JmpUnless
-    JmpIfNot       {addr: usize, arg: Arg},
->>>>>>> a14a5c55
     Return         {arg: Option<Arg>},
 }
 
@@ -693,16 +688,6 @@
     da_append(names, name)
 }
 
-<<<<<<< HEAD
-=======
-pub unsafe fn backpatch_jmp(backpatch: *mut OpWithLocation, addr: usize) {
-    match (*backpatch).opcode {
-        Op::Jmp{..}           => (*backpatch).opcode = Op::Jmp { addr },
-        Op::JmpIfNot{arg, ..} => (*backpatch).opcode = Op::JmpIfNot { addr, arg },
-        _                     => unreachable!()
-    }
-}
-
 pub unsafe fn compile_asm_args(l: *mut Lexer, c: *mut Compiler, args: *mut Array<*const c_char>) -> Option<()> {
     get_and_expect_token_but_continue(l, c, Token::OParen)?;
     let saved_point = (*l).parse_point;
@@ -728,7 +713,6 @@
     Some(())
 }
 
->>>>>>> a14a5c55
 pub unsafe fn compile_statement(l: *mut Lexer, c: *mut Compiler) -> Option<()> {
     let saved_point = (*l).parse_point;
     lexer::get_token(l)?;
@@ -1081,14 +1065,11 @@
             (*c).func_goto_labels.count = 0;
             (*c).func_gotos.count = 0;
             (*c).auto_vars_ator = zeroed();
-<<<<<<< HEAD
             (*c).op_label_count = 0;
-=======
         } else if (*l).token == Token::Asm { // Assembly function definition
             let mut body: Array<*const c_char> = zeroed();
             compile_asm_args(l, c, &mut body)?;
             da_append(&mut (*c).asm_funcs, AsmFunc {name, name_loc, body});
->>>>>>> a14a5c55
         } else { // Variable definition
             (*l).parse_point = saved_point;
 
