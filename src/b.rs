--- conflicted
+++ resolved
@@ -981,7 +981,7 @@
 
     if (*target_name).is_null() {
         usage();
-        fprintf(stderr, c!("ERROR: no value is provided for -%s flag."), flag_name(target_name));
+        fprintf(stderr(), c!("ERROR: no value is provided for -%s flag."), flag_name(target_name));
         return None;
     }
 
@@ -993,15 +993,12 @@
         return Some(());
     }
 
-<<<<<<< HEAD
-=======
     if input_paths.count == 0 {
         usage();
         fprintf(stderr(), c!("ERROR: no input is provided\n"));
         return None;
     }
 
->>>>>>> 1c7ef5d2
     let Some(target) = target_by_name(*target_name) else {
         usage();
         fprintf(stderr(), c!("ERROR: unknown target `%s`\n"), *target_name);
@@ -1010,7 +1007,7 @@
 
     if input_paths.count == 0 {
         usage();
-        fprintf(stderr, c!("ERROR: no inputs are provided\n"));
+        fprintf(stderr(), c!("ERROR: no inputs are provided\n"));
         return None;
     }
 
@@ -1050,11 +1047,7 @@
 
             if !(cfg!(target_arch = "aarch64") && cfg!(target_os = "linux")) {
                 // TODO: think how to approach cross-compilation
-<<<<<<< HEAD
-                fprintf(stderr, c!("ERROR: Cross-compilation of aarch64 linux is not supported for now\n"));
-=======
-                fprintf(stderr(), c!("ERROR: Cross-compilation of aarch64 is not supported for now\n"));
->>>>>>> 1c7ef5d2
+                fprintf(stderr(), c!("ERROR: Cross-compilation of aarch64 linux is not supported for now\n"));
                 return None;
             }
 
@@ -1119,11 +1112,7 @@
 
             if !(cfg!(target_arch = "x86_64") && cfg!(target_os = "linux")) {
                 // TODO: think how to approach cross-compilation
-<<<<<<< HEAD
-                fprintf(stderr, c!("ERROR: Cross-compilation of x86_64 linux is not supported for now\n"));
-=======
-                fprintf(stderr(), c!("ERROR: Cross-compilation of x86_64 is not supported for now\n"));
->>>>>>> 1c7ef5d2
+                fprintf(stderr(), c!("ERROR: Cross-compilation of x86_64 linux is not supported for now\n"));
                 return None;
             }
 
