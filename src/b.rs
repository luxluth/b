--- conflicted
+++ resolved
@@ -688,21 +688,27 @@
 
 pub unsafe fn compile_asm_args(l: *mut Lexer, c: *mut Compiler, args: *mut Array<*const c_char>) -> Option<()> {
     get_and_expect_token_but_continue(l, c, Token::OParen)?;
-    while (*l).token != Token::CParen {
-        lexer::get_token(l)?;
-        match (*l).token {
-            Token::String => {
-                // TODO: Allocate assembly code in a suitable arena?
-                da_append(args, strdup((*l).string));
-            }
-            _ => {
-                diagf!((*l).loc, c!("ERROR: %s only takes strings\n"), (*l).string);
-                bump_error_count(c)?;
-            }
-        }
-        get_and_expect_tokens(l, &[Token::Comma, Token::CParen])?;
-    }
-    get_and_expect_token_but_continue(l, c, Token::SemiColon)
+    let saved_point = (*l).parse_point;
+    lexer::get_token(l)?;
+    if (*l).token != Token::CParen {
+        (*l).parse_point = saved_point;
+        loop {
+            get_and_expect_token(l, Token::String)?;
+            match (*l).token {
+                Token::String => da_append(args, arena::strdup(&mut (*c).arena_names, (*l).string)),
+                _             => unreachable!(),
+            }
+
+            get_and_expect_tokens(l, &[Token::Comma, Token::CParen])?;
+            match (*l).token {
+                Token::Comma  => {}
+                Token::CParen => break,
+                _             => unreachable!(),
+            }
+        }
+    }
+    get_and_expect_token_but_continue(l, c, Token::SemiColon)?;
+    Some(())
 }
 
 pub unsafe fn compile_statement(l: *mut Lexer, c: *mut Compiler) -> Option<()> {
@@ -830,33 +836,7 @@
         }
         Token::Asm => {
             let mut args: Array<*const c_char> = zeroed();
-<<<<<<< HEAD
             compile_asm_args(l, c, &mut args)?;
-=======
-            get_and_expect_token_but_continue(l, c, Token::OParen)?;
-
-            let saved_point = (*l).parse_point;
-            lexer::get_token(l)?;
-            if (*l).token != Token::CParen {
-                (*l).parse_point = saved_point;
-                loop {
-                    get_and_expect_token(l, Token::String)?;
-                    match (*l).token {
-                        Token::String => da_append(&mut args, arena::strdup(&mut (*c).arena_names, (*l).string)),
-                        _             => unreachable!(),
-                    }
-
-                    get_and_expect_tokens(l, &[Token::Comma, Token::CParen])?;
-                    match (*l).token {
-                        Token::Comma  => {}
-                        Token::CParen => break,
-                        _             => unreachable!(),
-                    }
-                }
-            }
-            get_and_expect_token_but_continue(l, c, Token::SemiColon)?;
-
->>>>>>> 6cff9f2a
             push_opcode(Op::Asm {args}, (*l).loc, c);
             Some(())
         }
