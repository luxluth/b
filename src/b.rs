--- conflicted
+++ resolved
@@ -979,7 +979,6 @@
             compile_statement(l, input_path, c)?;
             scope_pop(&mut (*c).vars); // end function scope
 
-<<<<<<< HEAD
             for i in 0..(*c).func_labels_used.count {
                 let used_label = *(*c).func_labels_used.items.add(i);
                 let existing_label = find_label(&(*c).func_labels, used_label.name);
@@ -991,9 +990,6 @@
             }
             // TODO: free memory allocated for label names
 
-            declare_var(l, input_path, &mut (*c).vars, name, name_loc, Storage::External{name});
-=======
->>>>>>> dacd1ecd
             da_append(&mut (*c).funcs, Func {
                 name,
                 name_loc,
