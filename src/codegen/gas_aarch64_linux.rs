--- conflicted
+++ resolved
@@ -68,11 +68,7 @@
     };
 }
 
-<<<<<<< HEAD
-pub unsafe fn generate_function(name: *const c_char, params_count: usize, auto_vars_count: usize, body: *const [Op], output: *mut String_Builder) {
-=======
-pub unsafe fn generate_function(name: *const c_char, auto_vars_count: usize, body: *const [OpWithLocation], output: *mut String_Builder) {
->>>>>>> 80cd4841
+pub unsafe fn generate_function(name: *const c_char, params_count: usize, auto_vars_count: usize, body: *const [OpWithLocation], output: *mut String_Builder) {
     let stack_size = align_bytes((2 + auto_vars_count)*8, 16);
     sb_appendf(output, c!(".global %s\n"), name);
     sb_appendf(output, c!("%s:\n"), name);
