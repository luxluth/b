use core::ffi::*;
use crate::{Op, Arg, Func, Compiler};
use crate::nob::*;
use crate::crust::libc::*;

pub unsafe fn generate_arg(arg: Arg, output: *mut String_Builder) {
    // TODO: convert all autovars to BigInt
    match arg {
        Arg::External(name)      => sb_appendf(output, c!("%s"), name),
        Arg::Ref(index)          => sb_appendf(output, c!("Number((new DataView(memory)).getBigUint64(vars[%zu]))"), index - 1),
        Arg::AutoVar(index)      => sb_appendf(output, c!("vars[%zu]"), index - 1),
        Arg::Literal(value)      => sb_appendf(output, c!("%ld"), value),
        Arg::DataOffset(offset)  => sb_appendf(output, c!("%ld"), offset),
    };
}

pub unsafe fn generate_function(name: *const c_char, auto_vars_count: usize, body: *const [Op], output: *mut String_Builder) {
    sb_appendf(output, c!("function %s() {\n"), name);
    if auto_vars_count > 0 {
        sb_appendf(output, c!("    let vars = Array(%zu).fill(0);\n"), auto_vars_count);
    }
    sb_appendf(output, c!("    let pc = 0;\n"));
    sb_appendf(output, c!("    while (pc < %zu) {\n"), body.len());
    sb_appendf(output, c!("        switch(pc) {\n"));
    for i in 0..body.len() {
        sb_appendf(output, c!("            case %zu: "), i);
        match (*body)[i] {
            Op::Store {index, arg} => {
                sb_appendf(output, c!("(new DataView(memory)).setBigUint64(vars[%zu], BigInt("), index - 1);
                generate_arg(arg, output);
                sb_appendf(output, c!("));\n"));
            },
            Op::ExternalAssign {name, arg} => {
                sb_appendf(output, c!("%s = "), name);
                generate_arg(arg, output);
                sb_appendf(output, c!(";\n"));
            }
            Op::AutoAssign{index, arg} => {
                sb_appendf(output, c!("vars[%zu] = "), index - 1);
                generate_arg(arg, output);
                sb_appendf(output, c!(";\n"));
            },
            Op::Negate{result, arg} => {
                sb_appendf(output, c!("vars[%zu] = "), result - 1);
                sb_appendf(output, c!("-"));
                generate_arg(arg, output);
                sb_appendf(output, c!(";\n"));
            }
            Op::UnaryNot{result, arg} => {
                sb_appendf(output, c!("vars[%zu] = "), result - 1);
                sb_appendf(output, c!("!"));
                generate_arg(arg, output);
                sb_appendf(output, c!(";\n"));
            },
            Op::BitOr{index, lhs, rhs} => {
                sb_appendf(output, c!("vars[%zu] = "), index - 1);
                generate_arg(lhs, output);
                sb_appendf(output, c!(" | "));
                generate_arg(rhs, output);
                sb_appendf(output, c!(";\n"));
            },
            Op::BitAnd{index, lhs, rhs} => {
                sb_appendf(output, c!("vars[%zu] = "), index - 1);
                generate_arg(lhs, output);
                sb_appendf(output, c!(" & "));
                generate_arg(rhs, output);
                sb_appendf(output, c!(";\n"));
            },
            Op::BitShl{index, lhs, rhs} => {
                sb_appendf(output, c!("vars[%zu] = "), index - 1);
                generate_arg(lhs, output);
                sb_appendf(output, c!(" << "));
                generate_arg(rhs, output);
                sb_appendf(output, c!(";\n"));
            },
            Op::BitShr{index, lhs, rhs} => {
                sb_appendf(output, c!("vars[%zu] = "), index - 1);
                generate_arg(lhs, output);
                sb_appendf(output, c!(" >> "));
                generate_arg(rhs, output);
                sb_appendf(output, c!(";\n"));
            },
            Op::Add {index, lhs, rhs} => {
                sb_appendf(output, c!("vars[%zu] = "), index - 1);
                generate_arg(lhs, output);
                sb_appendf(output, c!(" + "));
                generate_arg(rhs, output);
                sb_appendf(output, c!(";\n"));
            }
            Op::Sub {index, lhs, rhs} => {
                sb_appendf(output, c!("vars[%zu] = "), index - 1);
                generate_arg(lhs, output);
                sb_appendf(output, c!(" - "));
                generate_arg(rhs, output);
                sb_appendf(output, c!(";\n"));
            }
            Op::Mul {index, lhs, rhs} => {
                sb_appendf(output, c!("vars[%zu] = "), index - 1);
                generate_arg(lhs, output);
                sb_appendf(output, c!(" * "));
                generate_arg(rhs, output);
                sb_appendf(output, c!(";\n"));
            }
            Op::Mod {index, lhs, rhs} => {
                sb_appendf(output, c!("vars[%zu] = "), index - 1);
                generate_arg(lhs, output);
                sb_appendf(output, c!(" %% "));
                generate_arg(rhs, output);
                sb_appendf(output, c!(";\n"));
            }
            Op::Less {index, lhs, rhs} => {
                sb_appendf(output, c!("vars[%zu] = "), index - 1);
                generate_arg(lhs, output);
                sb_appendf(output, c!(" < "));
                generate_arg(rhs, output);
                sb_appendf(output, c!(";\n"));
            }
<<<<<<< HEAD
            Op::Equal {index, lhs, rhs} => {
                sb_appendf(output, c!("vars[%zu] = "), index - 1);
                generate_arg(lhs, output);
                sb_appendf(output, c!(" === "));
                generate_arg(rhs, output);
                sb_appendf(output, c!(";\n"));
            }
            Op::NotEqual {index, lhs, rhs} => {
                sb_appendf(output, c!("vars[%zu] = "), index - 1);
                generate_arg(lhs, output);
                sb_appendf(output, c!(" !== "));
                generate_arg(rhs, output);
                sb_appendf(output, c!(";\n"));
            }
=======
            Op::GreaterEqual {..} => todo!(),
>>>>>>> c0d65744
            Op::Funcall{result, name, args} => {
                sb_appendf(output, c!("vars[%zu] = %s("), result - 1, name);
                for i in 0..args.count {
                    if i > 0 { sb_appendf(output, c!(", ")); }
                    generate_arg(*args.items.add(i), output);
                }
                sb_appendf(output, c!(");\n"));
            },
            Op::JmpIfNot{addr, arg} => {
                sb_appendf(output, c!("if ("));
                generate_arg(arg, output);
                sb_appendf(output, c!(" == 0) { pc = %zu; continue; };\n"), addr);
            },
            Op::Jmp{addr} => {
                sb_appendf(output, c!("pc = %zu; continue;\n"), addr);
            },
        }
    }
    sb_appendf(output, c!("        }\n"));
    sb_appendf(output, c!("        break;\n"));
    sb_appendf(output, c!("    }\n"));
    sb_appendf(output, c!("}\n"));
}

pub unsafe fn generate_funcs(output: *mut String_Builder, funcs: *const [Func]) {
    for i in 0..funcs.len() {
        generate_function((*funcs)[i].name, (*funcs)[i].auto_vars_count, da_slice((*funcs)[i].body), output);
    }
}

pub unsafe fn generate_data_section(output: *mut String_Builder, data: *const [u8]) {
    sb_appendf(output, c!("const memory = new ArrayBuffer(%zu, { maxByteLength: 2**31-1 });\n"), data.len());
    if data.len() > 0 {
        sb_appendf(output, c!("(new Uint8Array(memory)).set(["));
        for i in 0..data.len() {
            sb_appendf(output, c!("0x%02X,"), (*data)[i] as i64);
        }
        sb_appendf(output, c!("])\n"));
    }
}

pub unsafe fn generate_globals(output: *mut String_Builder, globals: *const [*const c_char]) {
    for i in 0..globals.len() {
        let name = (*globals)[i];
        sb_appendf(output, c!("let %s = 0;\n"), name);
    }
}

pub unsafe fn generate_program(output: *mut String_Builder, c: *const Compiler) {
    let template_cstr = c!(include_str!("html_js_template.tt"));
    let template_len = strlen(template_cstr);
    let generated = sv_from_cstr(c!("<<<GENERATED>>>"));
    let mut i = 0;
    while i < template_len {
        let prefix = sv_from_parts(template_cstr.add(i), template_len - i);
        if sv_starts_with(prefix, generated) {
            generate_data_section(output, da_slice((*c).data));
            generate_globals(output, da_slice((*c).globals));
            generate_funcs(output, da_slice((*c).funcs));
            i += generated.count;
        } else {
            da_append(output, *template_cstr.add(i));
            i += 1;
        }
    }
}<|MERGE_RESOLUTION|>--- conflicted
+++ resolved
@@ -115,7 +115,6 @@
                 generate_arg(rhs, output);
                 sb_appendf(output, c!(";\n"));
             }
-<<<<<<< HEAD
             Op::Equal {index, lhs, rhs} => {
                 sb_appendf(output, c!("vars[%zu] = "), index - 1);
                 generate_arg(lhs, output);
@@ -130,9 +129,7 @@
                 generate_arg(rhs, output);
                 sb_appendf(output, c!(";\n"));
             }
-=======
             Op::GreaterEqual {..} => todo!(),
->>>>>>> c0d65744
             Op::Funcall{result, name, args} => {
                 sb_appendf(output, c!("vars[%zu] = %s("), result - 1, name);
                 for i in 0..args.count {
