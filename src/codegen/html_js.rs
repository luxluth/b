use core::ffi::*;
use crate::{Op, OpWithLocation, Arg, Func, Compiler};
use crate::nob::*;
use crate::crust::libc::*;

pub unsafe fn generate_arg(arg: Arg, output: *mut String_Builder) {
    // TODO: convert all autovars to BigInt
    match arg {
        Arg::External(name)      => sb_appendf(output, c!("%s"), name),
        Arg::Ref(index)          => sb_appendf(output, c!("Number((new DataView(memory)).getBigUint64(vars[%zu], true))"), index - 1),
        Arg::AutoVar(index)      => sb_appendf(output, c!("vars[%zu]"), index - 1),
        Arg::Literal(value)      => sb_appendf(output, c!("%ld"), value),
        Arg::DataOffset(offset)  => sb_appendf(output, c!("%ld"), offset),
    };
}

pub unsafe fn generate_function(name: *const c_char, params_count: usize, auto_vars_count: usize, body: *const [OpWithLocation], output: *mut String_Builder) {
    sb_appendf(output, c!("function %s() {\n"), name);
    if auto_vars_count > 0 {
        sb_appendf(output, c!("    let vars = Array(%zu).fill(0);\n"), auto_vars_count);
    }
    assert!(auto_vars_count >= params_count);
    for i in 0..params_count {
        sb_appendf(output, c!("    vars[%zu] = arguments[%zu];\n"), i, i);
    }
    sb_appendf(output, c!("    let pc = 0;\n"));
    sb_appendf(output, c!("    while (pc < %zu) {\n"), body.len());
    sb_appendf(output, c!("        switch(pc) {\n"));
    for i in 0..body.len() {
        sb_appendf(output, c!("            case %zu: "), i);
<<<<<<< HEAD
        match (*body)[i] {
            Op::Return {arg} => {
                sb_appendf(output, c!("return"));
                if let Some(arg) = arg {
                    sb_appendf(output, c!(" "));
                    generate_arg(arg, output);
                }
                sb_appendf(output, c!(";\n"));
            },
=======
        match (*body)[i].opcode {
>>>>>>> 849797b1
            Op::Store {index, arg} => {
                sb_appendf(output, c!("(new DataView(memory)).setBigUint64(vars[%zu], BigInt("), index - 1);
                generate_arg(arg, output);
                sb_appendf(output, c!("), true);\n"));
            },
            Op::ExternalAssign {name, arg} => {
                sb_appendf(output, c!("%s = "), name);
                generate_arg(arg, output);
                sb_appendf(output, c!(";\n"));
            }
            Op::AutoAssign{index, arg} => {
                sb_appendf(output, c!("vars[%zu] = "), index - 1);
                generate_arg(arg, output);
                sb_appendf(output, c!(";\n"));
            },
            Op::Negate{result, arg} => {
                sb_appendf(output, c!("vars[%zu] = "), result - 1);
                sb_appendf(output, c!("-"));
                generate_arg(arg, output);
                sb_appendf(output, c!(";\n"));
            }
            Op::UnaryNot{result, arg} => {
                sb_appendf(output, c!("vars[%zu] = "), result - 1);
                sb_appendf(output, c!("!"));
                generate_arg(arg, output);
                sb_appendf(output, c!(";\n"));
            },
            Op::BitOr{index, lhs, rhs} => {
                sb_appendf(output, c!("vars[%zu] = "), index - 1);
                generate_arg(lhs, output);
                sb_appendf(output, c!(" | "));
                generate_arg(rhs, output);
                sb_appendf(output, c!(";\n"));
            },
            Op::BitAnd{index, lhs, rhs} => {
                sb_appendf(output, c!("vars[%zu] = "), index - 1);
                generate_arg(lhs, output);
                sb_appendf(output, c!(" & "));
                generate_arg(rhs, output);
                sb_appendf(output, c!(";\n"));
            },
            Op::BitShl{index, lhs, rhs} => {
                sb_appendf(output, c!("vars[%zu] = "), index - 1);
                generate_arg(lhs, output);
                sb_appendf(output, c!(" << "));
                generate_arg(rhs, output);
                sb_appendf(output, c!(";\n"));
            },
            Op::BitShr{index, lhs, rhs} => {
                sb_appendf(output, c!("vars[%zu] = "), index - 1);
                generate_arg(lhs, output);
                sb_appendf(output, c!(" >> "));
                generate_arg(rhs, output);
                sb_appendf(output, c!(";\n"));
            },
            Op::Add {index, lhs, rhs} => {
                sb_appendf(output, c!("vars[%zu] = "), index - 1);
                generate_arg(lhs, output);
                sb_appendf(output, c!(" + "));
                generate_arg(rhs, output);
                sb_appendf(output, c!(";\n"));
            }
            Op::Sub {index, lhs, rhs} => {
                sb_appendf(output, c!("vars[%zu] = "), index - 1);
                generate_arg(lhs, output);
                sb_appendf(output, c!(" - "));
                generate_arg(rhs, output);
                sb_appendf(output, c!(";\n"));
            }
            Op::Mul {index, lhs, rhs} => {
                sb_appendf(output, c!("vars[%zu] = "), index - 1);
                generate_arg(lhs, output);
                sb_appendf(output, c!(" * "));
                generate_arg(rhs, output);
                sb_appendf(output, c!(";\n"));
            }
            Op::Mod {index, lhs, rhs} => {
                sb_appendf(output, c!("vars[%zu] = "), index - 1);
                generate_arg(lhs, output);
                sb_appendf(output, c!(" %% "));
                generate_arg(rhs, output);
                sb_appendf(output, c!(";\n"));
            }
            Op::Less {index, lhs, rhs} => {
                sb_appendf(output, c!("vars[%zu] = "), index - 1);
                generate_arg(lhs, output);
                sb_appendf(output, c!(" < "));
                generate_arg(rhs, output);
                sb_appendf(output, c!(";\n"));
            }
            Op::Equal {index, lhs, rhs} => {
                sb_appendf(output, c!("vars[%zu] = "), index - 1);
                generate_arg(lhs, output);
                sb_appendf(output, c!(" === "));
                generate_arg(rhs, output);
                sb_appendf(output, c!(";\n"));
            }
            Op::NotEqual {index, lhs, rhs} => {
                sb_appendf(output, c!("vars[%zu] = "), index - 1);
                generate_arg(lhs, output);
                sb_appendf(output, c!(" !== "));
                generate_arg(rhs, output);
                sb_appendf(output, c!(";\n"));
            }
            Op::GreaterEqual {index, lhs, rhs} => {
                sb_appendf(output, c!("vars[%zu] = "), index - 1);
                generate_arg(lhs, output);
                sb_appendf(output, c!(" >= "));
                generate_arg(rhs, output);
                sb_appendf(output, c!(";\n"));
            },
            Op::Funcall{result, name, args} => {
                sb_appendf(output, c!("vars[%zu] = %s("), result - 1, name);
                for i in 0..args.count {
                    if i > 0 { sb_appendf(output, c!(", ")); }
                    generate_arg(*args.items.add(i), output);
                }
                sb_appendf(output, c!(");\n"));
            },
            Op::JmpIfNot{addr, arg} => {
                sb_appendf(output, c!("if ("));
                generate_arg(arg, output);
                sb_appendf(output, c!(" == 0) { pc = %zu; continue; };\n"), addr);
            },
            Op::Jmp{addr} => {
                sb_appendf(output, c!("pc = %zu; continue;\n"), addr);
            },
        }
    }
    sb_appendf(output, c!("        }\n"));
    sb_appendf(output, c!("        break;\n"));
    sb_appendf(output, c!("    }\n"));
    sb_appendf(output, c!("}\n"));
}

pub unsafe fn generate_funcs(output: *mut String_Builder, funcs: *const [Func]) {
    for i in 0..funcs.len() {
        generate_function((*funcs)[i].name, (*funcs)[i].params_count, (*funcs)[i].auto_vars_count, da_slice((*funcs)[i].body), output);
    }
}

pub unsafe fn generate_data_section(output: *mut String_Builder, data: *const [u8]) {
    sb_appendf(output, c!("const memory = new ArrayBuffer(%zu, { maxByteLength: 2**31-1 });\n"), data.len());
    if data.len() > 0 {
        sb_appendf(output, c!("(new Uint8Array(memory)).set(["));
        for i in 0..data.len() {
            sb_appendf(output, c!("0x%02X,"), (*data)[i] as i64);
        }
        sb_appendf(output, c!("])\n"));
    }
}

pub unsafe fn generate_globals(output: *mut String_Builder, globals: *const [*const c_char]) {
    for i in 0..globals.len() {
        let name = (*globals)[i];
        sb_appendf(output, c!("let %s = 0;\n"), name);
    }
}

pub unsafe fn generate_program(output: *mut String_Builder, c: *const Compiler) {
    let template_cstr = c!(include_str!("html_js_template.tt"));
    let template_len = strlen(template_cstr);
    let generated = sv_from_cstr(c!("<<<GENERATED>>>"));
    let mut i = 0;
    while i < template_len {
        let prefix = sv_from_parts(template_cstr.add(i), template_len - i);
        if sv_starts_with(prefix, generated) {
            generate_data_section(output, da_slice((*c).data));
            generate_globals(output, da_slice((*c).globals));
            generate_funcs(output, da_slice((*c).funcs));
            i += generated.count;
        } else {
            da_append(output, *template_cstr.add(i));
            i += 1;
        }
    }
}<|MERGE_RESOLUTION|>--- conflicted
+++ resolved
@@ -28,8 +28,7 @@
     sb_appendf(output, c!("        switch(pc) {\n"));
     for i in 0..body.len() {
         sb_appendf(output, c!("            case %zu: "), i);
-<<<<<<< HEAD
-        match (*body)[i] {
+        match (*body)[i].opcode {
             Op::Return {arg} => {
                 sb_appendf(output, c!("return"));
                 if let Some(arg) = arg {
@@ -38,9 +37,6 @@
                 }
                 sb_appendf(output, c!(";\n"));
             },
-=======
-        match (*body)[i].opcode {
->>>>>>> 849797b1
             Op::Store {index, arg} => {
                 sb_appendf(output, c!("(new DataView(memory)).setBigUint64(vars[%zu], BigInt("), index - 1);
                 generate_arg(arg, output);
