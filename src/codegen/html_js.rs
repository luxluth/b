use core::ffi::*;
use crate::{Op, OpWithLocation, Arg, Func, Compiler};
use crate::nob::*;
use crate::crust::libc::*;

pub unsafe fn generate_arg(arg: Arg, output: *mut String_Builder) {
    // TODO: convert all autovars to BigInt
    match arg {
        Arg::External(name)      => sb_appendf(output, c!("%s"), name),
        Arg::Ref(index)          => sb_appendf(output, c!("Number((new DataView(memory)).getBigUint64(vars[%zu], true))"), index - 1),
        Arg::AutoVar(index)      => sb_appendf(output, c!("vars[%zu]"), index - 1),
        Arg::Literal(value)      => sb_appendf(output, c!("%ld"), value),
        Arg::DataOffset(offset)  => sb_appendf(output, c!("%ld"), offset),
    };
}

<<<<<<< HEAD
pub unsafe fn generate_function(name: *const c_char, params_count: usize, auto_vars_count: usize, body: *const [Op], output: *mut String_Builder) {
=======
pub unsafe fn generate_function(name: *const c_char, auto_vars_count: usize, body: *const [OpWithLocation], output: *mut String_Builder) {
>>>>>>> 80cd4841
    sb_appendf(output, c!("function %s() {\n"), name);
    if auto_vars_count > 0 {
        sb_appendf(output, c!("    let vars = Array(%zu).fill(0);\n"), auto_vars_count);
    }
    assert!(auto_vars_count >= params_count);
    for i in 0..params_count {
        sb_appendf(output, c!("    vars[%zu] = arguments[%zu];\n"), i, i);
    }
    sb_appendf(output, c!("    let pc = 0;\n"));
    sb_appendf(output, c!("    while (pc < %zu) {\n"), body.len());
    sb_appendf(output, c!("        switch(pc) {\n"));
    for i in 0..body.len() {
        sb_appendf(output, c!("            case %zu: "), i);
        match (*body)[i].opcode {
            Op::Store {index, arg} => {
                sb_appendf(output, c!("(new DataView(memory)).setBigUint64(vars[%zu], BigInt("), index - 1);
                generate_arg(arg, output);
                sb_appendf(output, c!("), true);\n"));
            },
            Op::ExternalAssign {name, arg} => {
                sb_appendf(output, c!("%s = "), name);
                generate_arg(arg, output);
                sb_appendf(output, c!(";\n"));
            }
            Op::AutoAssign{index, arg} => {
                sb_appendf(output, c!("vars[%zu] = "), index - 1);
                generate_arg(arg, output);
                sb_appendf(output, c!(";\n"));
            },
            Op::Negate{result, arg} => {
                sb_appendf(output, c!("vars[%zu] = "), result - 1);
                sb_appendf(output, c!("-"));
                generate_arg(arg, output);
                sb_appendf(output, c!(";\n"));
            }
            Op::UnaryNot{result, arg} => {
                sb_appendf(output, c!("vars[%zu] = "), result - 1);
                sb_appendf(output, c!("!"));
                generate_arg(arg, output);
                sb_appendf(output, c!(";\n"));
            },
            Op::BitOr{index, lhs, rhs} => {
                sb_appendf(output, c!("vars[%zu] = "), index - 1);
                generate_arg(lhs, output);
                sb_appendf(output, c!(" | "));
                generate_arg(rhs, output);
                sb_appendf(output, c!(";\n"));
            },
            Op::BitAnd{index, lhs, rhs} => {
                sb_appendf(output, c!("vars[%zu] = "), index - 1);
                generate_arg(lhs, output);
                sb_appendf(output, c!(" & "));
                generate_arg(rhs, output);
                sb_appendf(output, c!(";\n"));
            },
            Op::BitShl{index, lhs, rhs} => {
                sb_appendf(output, c!("vars[%zu] = "), index - 1);
                generate_arg(lhs, output);
                sb_appendf(output, c!(" << "));
                generate_arg(rhs, output);
                sb_appendf(output, c!(";\n"));
            },
            Op::BitShr{index, lhs, rhs} => {
                sb_appendf(output, c!("vars[%zu] = "), index - 1);
                generate_arg(lhs, output);
                sb_appendf(output, c!(" >> "));
                generate_arg(rhs, output);
                sb_appendf(output, c!(";\n"));
            },
            Op::Add {index, lhs, rhs} => {
                sb_appendf(output, c!("vars[%zu] = "), index - 1);
                generate_arg(lhs, output);
                sb_appendf(output, c!(" + "));
                generate_arg(rhs, output);
                sb_appendf(output, c!(";\n"));
            }
            Op::Sub {index, lhs, rhs} => {
                sb_appendf(output, c!("vars[%zu] = "), index - 1);
                generate_arg(lhs, output);
                sb_appendf(output, c!(" - "));
                generate_arg(rhs, output);
                sb_appendf(output, c!(";\n"));
            }
            Op::Mul {index, lhs, rhs} => {
                sb_appendf(output, c!("vars[%zu] = "), index - 1);
                generate_arg(lhs, output);
                sb_appendf(output, c!(" * "));
                generate_arg(rhs, output);
                sb_appendf(output, c!(";\n"));
            }
            Op::Mod {index, lhs, rhs} => {
                sb_appendf(output, c!("vars[%zu] = "), index - 1);
                generate_arg(lhs, output);
                sb_appendf(output, c!(" %% "));
                generate_arg(rhs, output);
                sb_appendf(output, c!(";\n"));
            }
            Op::Less {index, lhs, rhs} => {
                sb_appendf(output, c!("vars[%zu] = "), index - 1);
                generate_arg(lhs, output);
                sb_appendf(output, c!(" < "));
                generate_arg(rhs, output);
                sb_appendf(output, c!(";\n"));
            }
            Op::Equal {index, lhs, rhs} => {
                sb_appendf(output, c!("vars[%zu] = "), index - 1);
                generate_arg(lhs, output);
                sb_appendf(output, c!(" === "));
                generate_arg(rhs, output);
                sb_appendf(output, c!(";\n"));
            }
            Op::NotEqual {index, lhs, rhs} => {
                sb_appendf(output, c!("vars[%zu] = "), index - 1);
                generate_arg(lhs, output);
                sb_appendf(output, c!(" !== "));
                generate_arg(rhs, output);
                sb_appendf(output, c!(";\n"));
            }
            Op::GreaterEqual {index, lhs, rhs} => {
                sb_appendf(output, c!("vars[%zu] = "), index - 1);
                generate_arg(lhs, output);
                sb_appendf(output, c!(" >= "));
                generate_arg(rhs, output);
                sb_appendf(output, c!(";\n"));
            },
            Op::Funcall{result, name, args} => {
                sb_appendf(output, c!("vars[%zu] = %s("), result - 1, name);
                for i in 0..args.count {
                    if i > 0 { sb_appendf(output, c!(", ")); }
                    generate_arg(*args.items.add(i), output);
                }
                sb_appendf(output, c!(");\n"));
            },
            Op::JmpIfNot{addr, arg} => {
                sb_appendf(output, c!("if ("));
                generate_arg(arg, output);
                sb_appendf(output, c!(" == 0) { pc = %zu; continue; };\n"), addr);
            },
            Op::Jmp{addr} => {
                sb_appendf(output, c!("pc = %zu; continue;\n"), addr);
            },
        }
    }
    sb_appendf(output, c!("        }\n"));
    sb_appendf(output, c!("        break;\n"));
    sb_appendf(output, c!("    }\n"));
    sb_appendf(output, c!("}\n"));
}

pub unsafe fn generate_funcs(output: *mut String_Builder, funcs: *const [Func]) {
    for i in 0..funcs.len() {
        generate_function((*funcs)[i].name, (*funcs)[i].params_count, (*funcs)[i].auto_vars_count, da_slice((*funcs)[i].body), output);
    }
}

pub unsafe fn generate_data_section(output: *mut String_Builder, data: *const [u8]) {
    sb_appendf(output, c!("const memory = new ArrayBuffer(%zu, { maxByteLength: 2**31-1 });\n"), data.len());
    if data.len() > 0 {
        sb_appendf(output, c!("(new Uint8Array(memory)).set(["));
        for i in 0..data.len() {
            sb_appendf(output, c!("0x%02X,"), (*data)[i] as i64);
        }
        sb_appendf(output, c!("])\n"));
    }
}

pub unsafe fn generate_globals(output: *mut String_Builder, globals: *const [*const c_char]) {
    for i in 0..globals.len() {
        let name = (*globals)[i];
        sb_appendf(output, c!("let %s = 0;\n"), name);
    }
}

pub unsafe fn generate_program(output: *mut String_Builder, c: *const Compiler) {
    let template_cstr = c!(include_str!("html_js_template.tt"));
    let template_len = strlen(template_cstr);
    let generated = sv_from_cstr(c!("<<<GENERATED>>>"));
    let mut i = 0;
    while i < template_len {
        let prefix = sv_from_parts(template_cstr.add(i), template_len - i);
        if sv_starts_with(prefix, generated) {
            generate_data_section(output, da_slice((*c).data));
            generate_globals(output, da_slice((*c).globals));
            generate_funcs(output, da_slice((*c).funcs));
            i += generated.count;
        } else {
            da_append(output, *template_cstr.add(i));
            i += 1;
        }
    }
}<|MERGE_RESOLUTION|>--- conflicted
+++ resolved
@@ -14,11 +14,7 @@
     };
 }
 
-<<<<<<< HEAD
-pub unsafe fn generate_function(name: *const c_char, params_count: usize, auto_vars_count: usize, body: *const [Op], output: *mut String_Builder) {
-=======
-pub unsafe fn generate_function(name: *const c_char, auto_vars_count: usize, body: *const [OpWithLocation], output: *mut String_Builder) {
->>>>>>> 80cd4841
+pub unsafe fn generate_function(name: *const c_char, params_count: usize, auto_vars_count: usize, body: *const [OpWithLocation], output: *mut String_Builder) {
     sb_appendf(output, c!("function %s() {\n"), name);
     if auto_vars_count > 0 {
         sb_appendf(output, c!("    let vars = Array(%zu).fill(0);\n"), auto_vars_count);
