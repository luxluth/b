--- conflicted
+++ resolved
@@ -16,8 +16,7 @@
     sb_appendf(output, c!("%s(%zu, %zu):\n"), name, params_count, auto_vars_count);
     for i in 0..body.len() {
         sb_appendf(output, c!("%8zu"), i);
-<<<<<<< HEAD
-        match (*body)[i] {
+        match (*body)[i].opcode {
             Op::Return {arg} => {
                 sb_appendf(output, c!("    Return("));
                 if let Some(arg) = arg {
@@ -25,9 +24,6 @@
                 }
                 sb_appendf(output, c!(")\n"));
             },
-=======
-        match (*body)[i].opcode {
->>>>>>> 849797b1
             Op::Store{index, arg} => {
                 sb_appendf(output, c!("    Store(%zu, "), index);
                 dump_arg(output, arg);
