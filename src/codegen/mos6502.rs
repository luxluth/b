// This uses 16-bit words, because addresses in 6502 are 16bits, so otherwise pointers would not work.
// To emulate 16-bit words using 8-bit registers, we use Y to hold the high byte and A to hold the low byte.

// As 6502 has a fixed stack at $0100-$01FF, we only have 255 bytes available. Machine code is loaded at $E000 by default, but can be reconfigured via LOAD_OFFSET=<offset> "linker flag".

// "Calling convention": first argument in Y:A, remaining args on the stack.

use core::ffi::*;
use core::mem::zeroed;
use core::ptr;
<<<<<<< HEAD
use crate::{Func, OpWithLocation, Global, Op, Compiler, Binop, Arg, AsmFunc};
=======
use crate::{Func, OpWithLocation, Global, Op, Compiler, Binop, Arg, Loc};
>>>>>>> 48e2dbe6
use crate::nob::*;
use crate::{missingf, diagf};
use crate::crust::libc::*;

const ADC_IMM:   u8 = 0x69;
const ADC_X:     u8 = 0x7D;
const ADC_ZP:    u8 = 0x65;
const AND_ZP:    u8 = 0x25;
const ASL_ZP:    u8 = 0x06;
const BCC:       u8 = 0x90;
const BMI:       u8 = 0x30;
const BNE:       u8 = 0xD0;
const BPL:       u8 = 0x10;
const CLC:       u8 = 0x18;
const CMP_IMM:   u8 = 0xC9;
const CMP_ZP:    u8 = 0xC5;
const CPY_IMM:   u8 = 0xC0;
const CPY_ZP:    u8 = 0xC4;
const DEX:       u8 = 0xCA;
const DEY:       u8 = 0x88;
const INX:       u8 = 0xE8;
const JMP_ABS:   u8 = 0x4C;
const JMP_IND:   u8 = 0x6C;
const JSR:       u8 = 0x20;
const LDA_IMM:   u8 = 0xA9;
const LDA_IND_X: u8 = 0xA1;
const LDA_IND_Y: u8 = 0xB1;
const LDA_X:     u8 = 0xBD;
const LDA_ZP:    u8 = 0xA5;
const LDX_IMM:   u8 = 0xA2;
const LDY_IMM:   u8 = 0xA0;
const LDY_X:     u8 = 0xBC;
const LDY_ZP:    u8 = 0xA4;
const PHA:       u8 = 0x48;
const PLA:       u8 = 0x68;
const RTS:       u8 = 0x60;
const ROL_ZP:    u8 = 0x26;
const SBC_ZP:    u8 = 0xE5;
const SEC:       u8 = 0x38;
const STA_IND_Y: u8 = 0x91;
const STA_X:     u8 = 0x9D;
const STA_ZP:    u8 = 0x85;
const STY_ZP:    u8 = 0x84;
const TAX:       u8 = 0xAA;
const TAY:       u8 = 0xA8;
const TSX:       u8 = 0xBA;
const TXA:       u8 = 0x8A;
const TXS:       u8 = 0x9A;
const TYA:       u8 = 0x98;

// zero page addresses
// TODO: Do we really have to use
// zero page for indirect function calls
// or derefs?
const ZP_DEREF_0:       u8 = 0;
const ZP_DEREF_1:       u8 = 1;
const ZP_DEREF_STORE_0: u8 = 2;
const ZP_DEREF_STORE_1: u8 = 3;
const ZP_RHS_L:         u8 = 4;
const ZP_RHS_H:         u8 = 5;
const ZP_TMP_0:         u8 = 6;
const ZP_TMP_1:         u8 = 7;
const ZP_TMP_2:         u8 = 8;
const ZP_TMP_3:         u8 = 9;
const ZP_DEREF_FUN_0:   u8 = 10; // can't be the same as ZP_DEREF,
const ZP_DEREF_FUN_1:   u8 = 11; // as we use this before argument loading

const STACK_PAGE: u16 = 0x0100;

#[derive(Clone, Copy)]
pub enum RelocationKind {
    AddressAbs {
        idx: usize
    }, // address from Assembler.addresses
    AddressRel {
        idx: usize,
    }, // address from Assembler.addresses
    DataOffset {
        off: u16,
        low: bool
    },
    Label {
        name: *const c_char
    },
}
impl RelocationKind {
    pub fn is16(self) -> bool {
        match self {
            RelocationKind::DataOffset{..} => false,
            RelocationKind::Label{..} => true,
            RelocationKind::AddressRel{..} => false,
            RelocationKind::AddressAbs{..} => true,
        }
    }
}

#[derive(Clone, Copy)]
pub struct Relocation {
    pub kind: RelocationKind,
    pub addr: u16,
}

#[derive(Clone, Copy)]
pub struct Label {
    pub name: *const c_char,
    pub addr: u16,
}

#[derive(Clone, Copy)]
pub struct Assembler {
    pub relocs: Array<Relocation>,
    pub labels: Array<Label>,
    pub addresses: Array<u16>,
    pub code_start: u16, // load address of code section
    pub frame_sz: u8, // current stack frame size in bytes, because 6502 has no base register
}

pub unsafe fn write_byte(output: *mut String_Builder, byte: u8) {
    da_append(output, byte as c_char);
}
pub unsafe fn write_word(output: *mut String_Builder, word: u16) {
    write_byte(output, word as u8);
    write_byte(output, (word >> 8) as u8);
}
pub unsafe fn write_byte_at(output: *mut String_Builder, byte: u8, addr: u16) {
    *((*output).items.add(addr as usize)) = byte as c_char;
}
pub unsafe fn write_word_at(output: *mut String_Builder, word: u16, addr: u16) {
    write_byte_at(output, word as u8, addr);
    write_byte_at(output, (word>>8) as u8, addr+1);
}

pub unsafe fn add_reloc(output: *mut String_Builder, kind: RelocationKind, asm: *mut Assembler) {
    da_append(&mut (*asm).relocs, Relocation {
        kind,
        addr: (*output).count as u16
    });
    if kind.is16() {
        write_word(output, 0);
    } else {
        write_byte(output, 0);
    }
}

pub unsafe fn create_address_label(asm: *mut Assembler) -> usize {
    let idx = (*asm).addresses.count;
    da_append(&mut (*asm).addresses, 0);
    idx
}
pub unsafe fn create_address_label_here(output: *const String_Builder, asm: *mut Assembler) -> usize {
    let label = create_address_label(asm);
    link_address_label_here(label, output, asm);
    label
}

// TODO: inform the caller, that `addr' is relative to code_start
pub unsafe fn link_address_label(label: usize, addr: u16, asm: *mut Assembler) {
    *(*asm).addresses.items.add(label) = addr;
}
pub unsafe fn link_address_label_here(label: usize, output: *const String_Builder, asm: *mut Assembler) {
    *(*asm).addresses.items.add(label) = (*output).count as u16;
}

pub unsafe fn load_auto_var(output: *mut String_Builder, index: usize, asm: *mut Assembler) {
    // save current stack pointer
    write_byte(output, TSX);

    // load low byte
    write_byte(output, LDA_X);
    write_word(output, STACK_PAGE + (*asm).frame_sz as u16 - (index-1) as u16 * 2 - 1);

    // load high byte
    write_byte(output, LDY_X);
    write_word(output, STACK_PAGE + (*asm).frame_sz as u16 - (index-1) as u16 * 2);
}

pub unsafe fn load_arg(arg: Arg, loc: Loc, output: *mut String_Builder, asm: *mut Assembler) {
    match arg {
        Arg::Deref(index) => {
            load_auto_var(output, index, asm);

            // load address to buffer in ZP to dereference, because registers
            // only 8 bits
            write_byte(output, STA_ZP);
            write_byte(output, ZP_DEREF_0);
            write_byte(output, STY_ZP);
            write_byte(output, ZP_DEREF_1);

            // Y = ((0),1)
            write_byte(output, LDY_IMM);
            write_byte(output, 1);

            write_byte(output, LDA_IND_Y);
            write_byte(output, ZP_DEREF_0);
            write_byte(output, TAY);

            // A = ((0,0))
            write_byte(output, LDX_IMM);
            write_byte(output, 0);

            write_byte(output, LDA_IND_X);
            write_byte(output, ZP_DEREF_0);
        },
        Arg::RefAutoVar(_index)  => missingf!(loc, c!("RefAutoVar\n")),
        Arg::RefExternal(_name)  => missingf!(loc, c!("RefExternal\n")),
        Arg::External(_name)     => missingf!(loc, c!("External\n")),
        Arg::AutoVar(index)     => {
            load_auto_var(output, index, asm);
        },
        Arg::Literal(value) => {
            if value >= 65536 {
                diagf!(loc, c!("WARNING: contant `%d` out of range for 16 bits\n"), value);
            }
            write_byte(output, LDA_IMM);
            write_byte(output, value as u8);
            write_byte(output, LDY_IMM);
            write_byte(output, (value >> 8) as u8);
        },
        Arg::DataOffset(offset) => {
            assert!(offset < 65536, "data offset out of range");
            write_byte(output, LDA_IMM);
            add_reloc(output, RelocationKind::DataOffset{off: offset as u16, low: true}, asm);
            write_byte(output, LDY_IMM);
            add_reloc(output, RelocationKind::DataOffset{off: (offset + 1) as u16, low: false}, asm);
        },
        Arg::Bogus => unreachable!(),
    };
}

pub unsafe fn store_auto(output: *mut String_Builder, index: usize, asm: *mut Assembler) {
    // save current stack pointer
    write_byte(output, TSX);

    // save low byte
    write_byte(output, STA_X);
    write_word(output, STACK_PAGE + (*asm).frame_sz as u16 - (index-1) as u16 * 2 - 1);

    // save high byte
    write_byte(output, TYA);
    write_byte(output, STA_X);
    write_word(output, STACK_PAGE + (*asm).frame_sz as u16 - (index-1) as u16 * 2);
}

// TODO: can this be done better?
pub unsafe fn add_sp(output: *mut String_Builder, bytes: u8, asm: *mut Assembler) {
    (*asm).frame_sz -= bytes;
    if bytes < 8 {
        for _ in 0 .. bytes {
            write_byte(output, PLA);
        }
    } else {
        write_byte(output, TSX);
        write_byte(output, TXA);
        write_byte(output, CLC);
        write_byte(output, ADC_IMM);
        write_byte(output, bytes);
        write_byte(output, TAX);
        write_byte(output, TXS);
    }
}
// cannot modify Y:A here, as they hold first argument
// TODO: look, if this can be done without a loop, like in `add_sp` without modifying
// Y:A. Either save them temporarily or write the first arg to stack before decrementing
// SP
pub unsafe fn sub_sp(output: *mut String_Builder, bytes: u8, asm: *mut Assembler) {
    (*asm).frame_sz += bytes;
    for _ in 0 .. bytes {
        write_byte(output, PHA);
    }
}
pub unsafe fn push16(output: *mut String_Builder, asm: *mut Assembler) {
    (*asm).frame_sz += 2;

    write_byte(output, TAX);
    write_byte(output, TYA);
    // push high byte first
    write_byte(output, PHA);
    write_byte(output, TXA);
    // then low
    write_byte(output, PHA);
}
pub unsafe fn pop16_discard(output: *mut String_Builder, asm: *mut Assembler) {
    (*asm).frame_sz -= 2;

    write_byte(output, PLA);
    write_byte(output, PLA);
}

// load lhs in Y:A, rhs in RHS_L:RHS_H
pub unsafe fn load_two_args(output: *mut String_Builder, lhs: Arg, rhs: Arg, op: OpWithLocation, asm: *mut Assembler) {
    load_arg(rhs, op.loc, output, asm);
    write_byte(output, STA_ZP);
    write_byte(output, ZP_RHS_L);
    write_byte(output, STY_ZP);
    write_byte(output, ZP_RHS_H);
    load_arg(lhs, op.loc, output, asm);
}

pub unsafe fn generate_function(name: *const c_char, params_count: usize, auto_vars_count: usize,
                                body: *const [OpWithLocation], output: *mut String_Builder,
                                asm: *mut Assembler) {
    (*asm).frame_sz = 0;
    let fun_addr = (*output).count as u16;
    da_append(&mut (*asm).labels, Label {
        name,
        addr: fun_addr,
    });

    // prepare labels for each op and the end of the function
    let mut op_addresses: Array<usize> = zeroed();
    for _ in 0..=body.len() {
        let idx = (*asm).addresses.count;
        da_append(&mut op_addresses, idx);

        da_append(&mut (*asm).addresses, 0);
    }

    // TODO: use params_count, auto_vars_count
    assert!(auto_vars_count*2 < 256);
    let stack_size = (auto_vars_count * 2) as u8;
    sub_sp(output, stack_size, asm);

    for i in 0..(params_count as u16) {
        write_byte(output, TSX);
        if i == 0 {
            // low
            write_byte(output, STA_X);
            write_word(output, STACK_PAGE + stack_size as u16 - 2*i - 1);

            // high
            write_byte(output, TYA);
            write_byte(output, STA_X);
            write_word(output, STACK_PAGE + stack_size as u16 - 2*i);
            continue;
        }

        // low
        write_byte(output, LDA_X);
        write_word(output, STACK_PAGE + stack_size as u16 + 2*i + 1);
        write_byte(output, STA_X);
        write_word(output, STACK_PAGE + stack_size as u16 - 2*i - 1);

        // high
        write_byte(output, LDA_X);
        write_word(output, STACK_PAGE + stack_size as u16 + 2*i + 2);
        write_byte(output, STA_X);
        write_word(output, STACK_PAGE + stack_size as u16 - 2*i);
    }

    for i in 0..body.len() {
        let addr_idx = *op_addresses.items.add(i);
        *(*asm).addresses.items.add(addr_idx) = (*output).count as u16; // update op address

        let op = (*body)[i];
        match op.opcode {
            Op::Return {arg} => {
                if let Some(arg) = arg {
                    load_arg(arg, op.loc, output, asm);
                }

                // jump to ret statement
                write_byte(output, JMP_ABS);
                add_reloc(output, RelocationKind::AddressAbs
                          {idx: *op_addresses.items.add(body.len())}, asm);
            },
            Op::Store {index, arg} => {
                load_auto_var(output, index, asm);
                write_byte(output, STA_ZP);
                write_byte(output, ZP_DEREF_STORE_0);
                write_byte(output, STY_ZP);
                write_byte(output, ZP_DEREF_STORE_1);

                load_arg(arg, op.loc, output, asm);
                write_byte(output, TAX);
                write_byte(output, TYA);

                write_byte(output, LDY_IMM);
                write_byte(output, 1);
                write_byte(output, STA_IND_Y); // high
                write_byte(output, ZP_DEREF_STORE_0);
                write_byte(output, DEY);
                write_byte(output, TXA);
                write_byte(output, STA_IND_Y); // low
                write_byte(output, ZP_DEREF_STORE_0);
            },
            Op::ExternalAssign{name: _, arg: _} => missingf!(op.loc, c!("implement ExternalAssign\n")),
            Op::AutoAssign{index, arg} => {
                load_arg(arg, op.loc, output, asm);
                store_auto(output, index, asm);
            },
            Op::Negate {result: _, arg: _} => missingf!(op.loc, c!("implement Negate\n")),
            Op::UnaryNot{result: _, arg: _} => missingf!(op.loc, c!("implement UnaryNot\n")),
            Op::Binop {binop, index, lhs, rhs} => {
                match binop {
                    Binop::BitOr => missingf!(op.loc, c!("implement BitOr\n")),
                    Binop::BitAnd => {
                        load_two_args(output, lhs, rhs, op, asm);

                        write_byte(output, AND_ZP);
                        write_byte(output, ZP_RHS_L);
                        write_byte(output, TAX);
                        write_byte(output, TYA);
                        write_byte(output, AND_ZP);
                        write_byte(output, ZP_RHS_H);
                        write_byte(output, TAY);
                        write_byte(output, TXA);
                    },
                    Binop::BitShl => missingf!(op.loc, c!("implement BitShl\n")),
                    Binop::BitShr => missingf!(op.loc, c!("implement BitShr\n")),
                    Binop::Plus => {
                        load_two_args(output, lhs, rhs, op, asm);

                        write_byte(output, CLC);
                        write_byte(output, ADC_ZP);
                        write_byte(output, ZP_RHS_L);
                        write_byte(output, TAX);
                        write_byte(output, TYA);
                        write_byte(output, ADC_ZP);
                        write_byte(output, ZP_RHS_H);
                        write_byte(output, TAY);
                        write_byte(output, TXA);
                    },
                    Binop::Minus  => missingf!(op.loc, c!("implement Minus\n")),
                    Binop::Mod => missingf!(op.loc, c!("implement Mod\n")),
                    Binop::Div => missingf!(op.loc, c!("implement Div\n")),
                    Binop::Mult => {
                        load_two_args(output, lhs, rhs, op, asm);

                        // TODO: maybe move this to an intrinsic function,
                        // because it is rather long. Consider this, if we run
                        // out of memory at some point.

                        // shift-and-add/long multiplication
                        // see: https://en.wikipedia.org/wiki/Multiplication_algorithm

                        // TODO: this should be signed, save and restore signes before.

                        // from here on: unsigned multiplication
                        // store lhs
                        write_byte(output, STA_ZP);
                        write_byte(output, ZP_TMP_0);
                        write_byte(output, STY_ZP);
                        write_byte(output, ZP_TMP_1);

                        // store Y:A in ZP, because shifting and adding is easier
                        // without all the register switching
                        write_byte(output, LDA_IMM);
                        write_byte(output, 0);
                        write_byte(output, STA_ZP);
                        write_byte(output, ZP_TMP_2);
                        write_byte(output, STA_ZP);
                        write_byte(output, ZP_TMP_3);

                        let loop_start = create_address_label_here(output, asm);
                        let cont = create_address_label(asm);
                        let finished = create_address_label(asm);

                        // if both zero [-> A = 0], we are finished
                        write_byte(output, LDA_ZP);
                        write_byte(output, ZP_RHS_L);
                        write_byte(output, BNE);
                        add_reloc(output, RelocationKind::AddressRel{idx: cont}, asm);
                        write_byte(output, LDA_ZP);
                        write_byte(output, ZP_RHS_H);
                        write_byte(output, BNE);
                        add_reloc(output, RelocationKind::AddressRel{idx: cont}, asm);

                        write_byte(output, JMP_ABS);
                        add_reloc(output, RelocationKind::AddressAbs{idx: finished}, asm);

                        link_address_label_here(cont, output, asm);

                        // shift left current accumulater between single adds
                        write_byte(output, ASL_ZP);
                        write_byte(output, ZP_TMP_2);
                        write_byte(output, ROL_ZP);
                        write_byte(output, ZP_TMP_3);

                        write_byte(output, ASL_ZP);
                        write_byte(output, ZP_RHS_L);
                        write_byte(output, ROL_ZP);
                        write_byte(output, ZP_RHS_H);

                        // if bit is 0, do not add anything
                        write_byte(output, BCC);
                        add_reloc(output, RelocationKind::AddressRel{idx: loop_start}, asm);

                        // bit is 1 here, we have to add entire lhs to acc
                        write_byte(output, CLC);
                        write_byte(output, LDA_ZP);
                        write_byte(output, ZP_TMP_2); // acc, low
                        write_byte(output, ADC_ZP);
                        write_byte(output, ZP_TMP_0); // lhs, low
                        write_byte(output, STA_ZP);
                        write_byte(output, ZP_TMP_2); // acc, low

                        write_byte(output, LDA_ZP);
                        write_byte(output, ZP_TMP_3); // acc, high
                        write_byte(output, ADC_ZP);
                        write_byte(output, ZP_TMP_1); // lhs, high
                        write_byte(output, STA_ZP);
                        write_byte(output, ZP_TMP_3); // acc, high

                        // continue loop
                        write_byte(output, JMP_ABS);
                        add_reloc(output, RelocationKind::AddressAbs{idx: loop_start}, asm);
                        link_address_label_here(finished, output, asm);

                        // move back in Y:A
                        write_byte(output, LDA_ZP);
                        write_byte(output, ZP_TMP_2);
                        write_byte(output, LDY_ZP);
                        write_byte(output, ZP_TMP_3);

                        // missingf!(op.loc, c!("implement Mult\n"))
                    },
                    Binop::Less => {
                        load_two_args(output, lhs, rhs, op, asm);
                        // we subtract, then check sign

                        write_byte(output, LDX_IMM);
                        write_byte(output, 1);

                        write_byte(output, SEC); // set carry
                        // sub low byte
                        write_byte(output, SBC_ZP);
                        write_byte(output, ZP_RHS_L);
                        // sub high byte
                        write_byte(output, TYA);
                        write_byte(output, SBC_ZP);
                        write_byte(output, ZP_RHS_H);
                        // high result in A, N flag if less.

                        // if less skip, we already have X=1
                        write_byte(output, BMI);
                        write_byte(output, 1);

                        write_byte(output, DEX);

                        write_byte(output, TXA);
                        // zero extend result
                        write_byte(output, LDY_IMM);
                        write_byte(output, 0);
                    },
                    Binop::Greater => missingf!(op.loc, c!("implement Greater\n")),
                    Binop::Equal => {
                        load_two_args(output, lhs, rhs, op, asm);

                        write_byte(output, LDX_IMM);
                        write_byte(output, 0);

                        write_byte(output, CMP_ZP);
                        write_byte(output, ZP_RHS_L);
                        write_byte(output, BNE);
                        write_byte(output, 5);

                        write_byte(output, CPY_ZP);
                        write_byte(output, ZP_RHS_H);
                        write_byte(output, BNE);
                        write_byte(output, 1);

                        write_byte(output, INX);
                        write_byte(output, TXA);
                        write_byte(output, LDY_IMM);
                        write_byte(output, 0);
                    },
                    Binop::NotEqual => missingf!(op.loc, c!("implement NotEqual\n")),
                    Binop::GreaterEqual => missingf!(op.loc, c!("implement GreaterEqual\n")),
                    Binop::LessEqual => missingf!(op.loc, c!("implement LessEqual\n")),
                }
                store_auto(output, index, asm);
            },
            Op::Funcall{result, fun, args} => {
                match fun {
                    Arg::RefExternal(_) | Arg::External(_) => {},
                    arg => {
                        load_arg(arg, op.loc, output, asm);
                        write_byte(output, STA_ZP);
                        write_byte(output, ZP_DEREF_FUN_0);
                        write_byte(output, STY_ZP);
                        write_byte(output, ZP_DEREF_FUN_1);
                    }
                }

                for i in (0..args.count).rev() {
                    load_arg(*args.items.add(i), op.loc, output, asm);
                    // first arg in Y:A to be compatible with wozmon routines
                    if i != 0 {
                        push16(output, asm);
                    }
                }
                match fun {
                    Arg::RefExternal(name) | Arg::External(name) => {
                        write_byte(output, JSR);
                        add_reloc(output, RelocationKind::Label{name}, asm);
                    },
                    _ => { // function pointer already loaded in ZP_DEREF_FUN
                        // there is no jsr (indirect), so emulate using jsr and jmp (indirect).
                        write_byte(output, JSR);
                        write_word(output, (*asm).code_start + (*output).count as u16 + 5);
                        write_byte(output, JMP_ABS);
                        write_word(output, (*asm).code_start + (*output).count as u16 + 5);
                        write_byte(output, JMP_IND);
                        write_word(output, ZP_DEREF_FUN_0 as u16);
                    },
                }
                if args.count > 1 {
                    write_byte(output, TAX);
                    // clear stack
                    for i in 0 .. args.count {
                        if i == 0 {
                            continue;
                        }
                        pop16_discard(output, asm);
                    }
                    write_byte(output, TXA);
                }
                store_auto(output, result, asm);
            },
            Op::Asm {args: _} => unreachable!(),
            Op::JmpIfNot{addr, arg} => {
                load_arg(arg, op.loc, output, asm);

                write_byte(output, CMP_IMM);
                write_byte(output, 0);

                // if !=0, skip next check and branch
                write_byte(output, BNE);
                write_byte(output, 7); // skip next 4 instructions

                write_byte(output, CPY_IMM);
                write_byte(output, 0);

                write_byte(output, BNE);
                write_byte(output, 3);

                write_byte(output, JMP_ABS);
                add_reloc(output, RelocationKind::AddressAbs{idx: *op_addresses.items.add(addr)}, asm);
            },
            Op::Jmp{addr} => {
                write_byte(output, JMP_ABS);
                add_reloc(output, RelocationKind::AddressAbs{idx: *op_addresses.items.add(addr)}, asm);
            },
        }
    }
    let addr_idx = *op_addresses.items.add(body.len());
    *(*asm).addresses.items.add(addr_idx) = (*output).count as u16; // update op address

    if stack_size > 0 {
        // seriously... we don't have enough registers to save A to...
        write_byte(output, STA_ZP);
        write_byte(output, ZP_RHS_L);
        add_sp(output, stack_size, asm);
        write_byte(output, LDA_ZP);
        write_byte(output, ZP_RHS_L);
    }
    write_byte(output, RTS);
}

pub unsafe fn generate_funcs(output: *mut String_Builder, funcs: *const [Func], asm: *mut Assembler) {
    for i in 0..funcs.len() {
        generate_function((*funcs)[i].name, (*funcs)[i].params_count, (*funcs)[i].auto_vars_count, da_slice((*funcs)[i].body), output, asm);
    }
}

pub unsafe fn apply_relocations(output: *mut String_Builder, data_start: u16, asm: *mut Assembler) {
    'reloc_loop: for i in 0..(*asm).relocs.count {
        let reloc = *(*asm).relocs.items.add(i);
        let caddr = reloc.addr;
        match reloc.kind {
            RelocationKind::DataOffset{off, low} => {
                if low {
                    write_byte_at(output, (data_start + off) as u8, caddr);
                } else {
                    write_byte_at(output, ((data_start + off) >> 8) as u8, caddr);
                }
            },
            RelocationKind::Label{name} => {
                for i in 0..(*asm).labels.count {
                    let label = *(*asm).labels.items.add(i);
                    if strcmp(label.name, name) == 0 {
                        write_word_at(output, (*asm).code_start + label.addr, caddr);
                        continue 'reloc_loop;
                    }
                }
                printf(c!("linking failed. could not find label `%s'\n"), name);
                unreachable!();
            },
            RelocationKind::AddressRel{idx} => {
                let jaddr = *(*asm).addresses.items.add(idx);
                let rel: i16 = jaddr as i16 - (caddr + 1) as i16;
                assert!(rel < 128 && rel >= -128);
                write_byte_at(output, rel as u8, caddr);
            },
            RelocationKind::AddressAbs{idx} => {
                let saddr = *(*asm).addresses.items.add(idx) + (*asm).code_start;
                write_word_at(output, saddr, caddr);
            },
        }
    }
}

pub unsafe fn generate_extrns(output: *mut String_Builder, extrns: *const [*const c_char],
                              funcs: *const [Func], globals: *const [Global], asm: *mut Assembler) {
    'skip_function_or_global: for i in 0..extrns.len() {
        // assemble a few "stdlib" functions which can't be programmed in B
        let name = (*extrns)[i];
        for j in 0..funcs.len() {
            let func = (*funcs)[j];
            if strcmp(func.name, name) == 0 {
                continue 'skip_function_or_global
            }
        }
        for j in 0..globals.len() {
            let global = (*globals)[j].name;
            if strcmp(global, name) == 0 {
                continue 'skip_function_or_global
            }
        }
        // TODO: consider introducing target-specific inline assembly and implementing all these intrinsics in it
        if strcmp(name, c!("char")) == 0 {
            // ch = char(string, i);
            // returns the ith character in a string pointed to by string, 0 based

            let fun_addr = (*output).count as u16;
            da_append(&mut (*asm).labels, Label {
                name,
                addr: fun_addr,
            });

            write_byte(output, TSX);
            write_byte(output, CLC);
            write_byte(output, ADC_X);
            write_word(output, STACK_PAGE + 2 + 1); // low

            // load address to buffer in ZP to dereference, because registers
            // only 8 bits
            write_byte(output, STA_ZP);
            write_byte(output, ZP_DEREF_0);

            write_byte(output, TYA);
            write_byte(output, ADC_X);
            write_word(output, STACK_PAGE + 2 + 2); // high
            write_byte(output, STA_ZP);
            write_byte(output, ZP_DEREF_1);

            write_byte(output, LDX_IMM);
            write_byte(output, 0);

            // A = ((0))
            write_byte(output, LDA_IND_X);
            write_byte(output, ZP_DEREF_0);

            // sign extend Y
            write_byte(output, LDY_IMM);
            write_byte(output, 0);

            write_byte(output, CMP_IMM);
            write_byte(output, 0);
            write_byte(output, BPL);
            write_byte(output, 1);
            write_byte(output, DEY);

            write_byte(output, RTS);
        } else {
            fprintf(stderr(), c!("Unknown extrn: `%s`, can not link\n"), name);
            abort();
        }
    }
}

pub unsafe fn generate_data_section(output: *mut String_Builder, data: *const [u8]) {
    for i in 0..data.len() {
        write_byte(output, (*data)[i]);
    }
}

pub unsafe fn generate_entry(output: *mut String_Builder, asm: *mut Assembler) {
    write_byte(output, JSR);
    add_reloc(output, RelocationKind::Label{name: c!("main")}, asm);

    // exit code 0
    write_byte(output, LDA_IMM);
    write_byte(output, 0);

    write_byte(output, JMP_IND);
    write_word(output, 0xFFFC);
}

pub const DEFAULT_LOAD_OFFSET: u16 = 0xE000;

#[derive(Clone, Copy)]
pub struct Config {
    pub load_offset: u16,
}

pub unsafe fn parse_config_from_link_flags(link_flags: *const[*const c_char]) -> Option<Config> {
    let mut config = Config {
        load_offset: DEFAULT_LOAD_OFFSET,
    };

    // TODO: some sort of help flag to list all these "linker" flags for mos6502
    for i in 0..link_flags.len() {
        let flag = (*link_flags)[i];
        let mut flag_sv = sv_from_cstr(flag);
        let load_offset_prefix = sv_from_cstr(c!("LOAD_OFFSET="));
        if sv_starts_with(flag_sv, load_offset_prefix) {
            flag_sv.data = flag_sv.data.add(load_offset_prefix.count);
            flag_sv.count += load_offset_prefix.count;
            config.load_offset = strtoull(flag_sv.data, ptr::null_mut(), 16) as u16;
        } else {
            fprintf(stderr(), c!("Unknown linker flag: %s\n"), flag);
            return None
        }
    }

    Some(config)
}

pub unsafe fn generate_asm_funcs(_output: *mut String_Builder, asm_funcs: *const [AsmFunc]) {
    for i in 0..asm_funcs.len() {
        let asm_func = (*asm_funcs)[i];
        missingf!(asm_func.name_loc, c!("__asm__ functions for 6502"));
    }
}

pub unsafe fn generate_program(output: *mut String_Builder, c: *const Compiler, config: Config) -> Option<()> {
    let mut asm: Assembler = zeroed();
    generate_entry(output, &mut asm);
    asm.code_start = config.load_offset;

<<<<<<< HEAD
    generate_funcs(output, config.load_offset, da_slice((*c).funcs), &mut asm);
    generate_asm_funcs(output, da_slice((*c).asm_funcs));
=======
    generate_funcs(output, da_slice((*c).funcs), &mut asm);
>>>>>>> 48e2dbe6
    generate_extrns(output, da_slice((*c).extrns), da_slice((*c).funcs), da_slice((*c).globals), &mut asm);

    let data_start = config.load_offset + (*output).count as u16;
    generate_data_section(output, da_slice((*c).data));

    apply_relocations(output, data_start, &mut asm);
    Some(())
}<|MERGE_RESOLUTION|>--- conflicted
+++ resolved
@@ -8,11 +8,7 @@
 use core::ffi::*;
 use core::mem::zeroed;
 use core::ptr;
-<<<<<<< HEAD
-use crate::{Func, OpWithLocation, Global, Op, Compiler, Binop, Arg, AsmFunc};
-=======
-use crate::{Func, OpWithLocation, Global, Op, Compiler, Binop, Arg, Loc};
->>>>>>> 48e2dbe6
+use crate::{Func, OpWithLocation, Global, Op, Compiler, Binop, Arg, AsmFunc, Loc};
 use crate::nob::*;
 use crate::{missingf, diagf};
 use crate::crust::libc::*;
@@ -844,12 +840,8 @@
     generate_entry(output, &mut asm);
     asm.code_start = config.load_offset;
 
-<<<<<<< HEAD
-    generate_funcs(output, config.load_offset, da_slice((*c).funcs), &mut asm);
+    generate_funcs(output, da_slice((*c).funcs), &mut asm);
     generate_asm_funcs(output, da_slice((*c).asm_funcs));
-=======
-    generate_funcs(output, da_slice((*c).funcs), &mut asm);
->>>>>>> 48e2dbe6
     generate_extrns(output, da_slice((*c).extrns), da_slice((*c).funcs), da_slice((*c).globals), &mut asm);
 
     let data_start = config.load_offset + (*output).count as u16;
