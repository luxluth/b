// This uses 16-bit words, because addresses in 6502 are 16bits, so otherwise pointers would not work.
// To emulate 16-bit words using 8-bit registers, we use Y to hold the high byte and A to hold the low byte.

// As 6502 has a fixed stack at $0100-$01FF, we only have 255 bytes available. Machine code is loaded at $E000 by default, but can be reconfigured via LOAD_OFFSET=<offset> "linker flag".

// "Calling convention": first argument in Y:A, remaining args on the stack.

use core::ffi::*;
use core::mem::zeroed;
use core::ptr;
use crate::{Func, OpWithLocation, Global, Op, Compiler, Binop, Arg, AsmFunc, Loc};
use crate::nob::*;
use crate::{missingf, diagf};
use crate::crust::libc::*;

const ADC_IMM:   u8 = 0x69;
const ADC_X:     u8 = 0x7D;
const ADC_ZP:    u8 = 0x65;
const AND_ZP:    u8 = 0x25;
const ASL_ZP:    u8 = 0x06;
const BCC:       u8 = 0x90;
const BMI:       u8 = 0x30;
const BNE:       u8 = 0xD0;
const BPL:       u8 = 0x10;
const CLC:       u8 = 0x18;
const CMP_IMM:   u8 = 0xC9;
const CMP_ZP:    u8 = 0xC5;
const CPY_IMM:   u8 = 0xC0;
const CPY_ZP:    u8 = 0xC4;
const DEX:       u8 = 0xCA;
const DEY:       u8 = 0x88;
const INX:       u8 = 0xE8;
const JMP_ABS:   u8 = 0x4C;
const JMP_IND:   u8 = 0x6C;
const JSR:       u8 = 0x20;
const LDA_IMM:   u8 = 0xA9;
const LDA_IND_X: u8 = 0xA1;
const LDA_IND_Y: u8 = 0xB1;
const LDA_X:     u8 = 0xBD;
const LDA_ZP:    u8 = 0xA5;
const LDX_IMM:   u8 = 0xA2;
const LDY_IMM:   u8 = 0xA0;
const LDY_X:     u8 = 0xBC;
const LDY_ZP:    u8 = 0xA4;
const PHA:       u8 = 0x48;
const PLA:       u8 = 0x68;
const RTS:       u8 = 0x60;
const ROL_ZP:    u8 = 0x26;
const SBC_ZP:    u8 = 0xE5;
const SEC:       u8 = 0x38;
const STA_IND_Y: u8 = 0x91;
const STA_X:     u8 = 0x9D;
const STA_ZP:    u8 = 0x85;
const STY_ZP:    u8 = 0x84;
const TAX:       u8 = 0xAA;
const TAY:       u8 = 0xA8;
const TSX:       u8 = 0xBA;
const TXA:       u8 = 0x8A;
const TXS:       u8 = 0x9A;
const TYA:       u8 = 0x98;

// zero page addresses
// TODO: Do we really have to use
// zero page for indirect function calls
// or derefs?
const ZP_DEREF_0:       u8 = 0;
const ZP_DEREF_1:       u8 = 1;
const ZP_DEREF_STORE_0: u8 = 2;
const ZP_DEREF_STORE_1: u8 = 3;
const ZP_RHS_L:         u8 = 4;
const ZP_RHS_H:         u8 = 5;
const ZP_TMP_0:         u8 = 6;
const ZP_TMP_1:         u8 = 7;
const ZP_TMP_2:         u8 = 8;
const ZP_TMP_3:         u8 = 9;
const ZP_DEREF_FUN_0:   u8 = 10; // can't be the same as ZP_DEREF,
const ZP_DEREF_FUN_1:   u8 = 11; // as we use this before argument loading

const STACK_PAGE: u16 = 0x0100;

#[derive(Clone, Copy)]
pub enum RelocationKind {
    AddressAbs {
        idx: usize
    }, // address from Assembler.addresses
    AddressRel {
        idx: usize,
    }, // address from Assembler.addresses
    DataOffset {
        off: u16,
        low: bool
    },
    Label {
        name: *const c_char
    },
}
impl RelocationKind {
    pub fn is16(self) -> bool {
        match self {
            RelocationKind::DataOffset{..} => false,
            RelocationKind::Label{..} => true,
            RelocationKind::AddressRel{..} => false,
            RelocationKind::AddressAbs{..} => true,
        }
    }
}

#[derive(Clone, Copy)]
pub struct Relocation {
    pub kind: RelocationKind,
    pub addr: u16,
}

#[derive(Clone, Copy)]
pub struct Label {
    pub name: *const c_char,
    pub addr: u16,
}

#[derive(Clone, Copy)]
pub struct Assembler {
    pub relocs: Array<Relocation>,
    pub labels: Array<Label>,
    pub addresses: Array<u16>,
    pub code_start: u16, // load address of code section
    pub frame_sz: u8, // current stack frame size in bytes, because 6502 has no base register
}

pub unsafe fn write_byte(output: *mut String_Builder, byte: u8) {
    da_append(output, byte as c_char);
}
pub unsafe fn write_word(output: *mut String_Builder, word: u16) {
    write_byte(output, word as u8);
    write_byte(output, (word >> 8) as u8);
}
pub unsafe fn write_byte_at(output: *mut String_Builder, byte: u8, addr: u16) {
    *((*output).items.add(addr as usize)) = byte as c_char;
}
pub unsafe fn write_word_at(output: *mut String_Builder, word: u16, addr: u16) {
    write_byte_at(output, word as u8, addr);
    write_byte_at(output, (word>>8) as u8, addr+1);
}

pub unsafe fn add_reloc(output: *mut String_Builder, kind: RelocationKind, asm: *mut Assembler) {
    da_append(&mut (*asm).relocs, Relocation {
        kind,
        addr: (*output).count as u16
    });
    if kind.is16() {
        write_word(output, 0);
    } else {
        write_byte(output, 0);
    }
}

pub unsafe fn create_address_label(asm: *mut Assembler) -> usize {
    let idx = (*asm).addresses.count;
    da_append(&mut (*asm).addresses, 0);
    idx
}
pub unsafe fn create_address_label_here(output: *const String_Builder, asm: *mut Assembler) -> usize {
    let label = create_address_label(asm);
    link_address_label_here(label, output, asm);
    label
}

// TODO: inform the caller, that `addr' is relative to code_start
pub unsafe fn link_address_label(label: usize, addr: u16, asm: *mut Assembler) {
    *(*asm).addresses.items.add(label) = addr;
}
pub unsafe fn link_address_label_here(label: usize, output: *const String_Builder, asm: *mut Assembler) {
    *(*asm).addresses.items.add(label) = (*output).count as u16;
}

pub unsafe fn load_auto_var(output: *mut String_Builder, index: usize, asm: *mut Assembler) {
    // save current stack pointer
    write_byte(output, TSX);

    // load low byte
    write_byte(output, LDA_X);
    write_word(output, STACK_PAGE + (*asm).frame_sz as u16 - (index-1) as u16 * 2 - 1);

    // load high byte
    write_byte(output, LDY_X);
    write_word(output, STACK_PAGE + (*asm).frame_sz as u16 - (index-1) as u16 * 2);
}

pub unsafe fn load_arg(arg: Arg, loc: Loc, output: *mut String_Builder, asm: *mut Assembler) {
    match arg {
        Arg::Deref(index) => {
            load_auto_var(output, index, asm);

            // load address to buffer in ZP to dereference, because registers
            // only 8 bits
            write_byte(output, STA_ZP);
            write_byte(output, ZP_DEREF_0);
            write_byte(output, STY_ZP);
            write_byte(output, ZP_DEREF_1);

            // Y = ((0),1)
            write_byte(output, LDY_IMM);
            write_byte(output, 1);

            write_byte(output, LDA_IND_Y);
            write_byte(output, ZP_DEREF_0);
            write_byte(output, TAY);

            // A = ((0,0))
            write_byte(output, LDX_IMM);
            write_byte(output, 0);

            write_byte(output, LDA_IND_X);
            write_byte(output, ZP_DEREF_0);
        },
        Arg::RefAutoVar(_index)  => missingf!(loc, c!("RefAutoVar\n")),
        Arg::RefExternal(_name)  => missingf!(loc, c!("RefExternal\n")),
        Arg::External(_name)     => missingf!(loc, c!("External\n")),
        Arg::AutoVar(index)     => {
            load_auto_var(output, index, asm);
        },
        Arg::Literal(value) => {
            if value >= 65536 {
                diagf!(loc, c!("WARNING: contant `%d` out of range for 16 bits\n"), value);
            }
            write_byte(output, LDA_IMM);
            write_byte(output, value as u8);
            write_byte(output, LDY_IMM);
            write_byte(output, (value >> 8) as u8);
        },
        Arg::DataOffset(offset) => {
            assert!(offset < 65536, "data offset out of range");
            write_byte(output, LDA_IMM);
            add_reloc(output, RelocationKind::DataOffset{off: offset as u16, low: true}, asm);
            write_byte(output, LDY_IMM);
            add_reloc(output, RelocationKind::DataOffset{off: (offset + 1) as u16, low: false}, asm);
        },
        Arg::Bogus => unreachable!(),
    };
}

pub unsafe fn store_auto(output: *mut String_Builder, index: usize, asm: *mut Assembler) {
    // save current stack pointer
    write_byte(output, TSX);

    // save low byte
    write_byte(output, STA_X);
    write_word(output, STACK_PAGE + (*asm).frame_sz as u16 - (index-1) as u16 * 2 - 1);

    // save high byte
    write_byte(output, TYA);
    write_byte(output, STA_X);
    write_word(output, STACK_PAGE + (*asm).frame_sz as u16 - (index-1) as u16 * 2);
}

// TODO: can this be done better?
pub unsafe fn add_sp(output: *mut String_Builder, bytes: u8, asm: *mut Assembler) {
    (*asm).frame_sz -= bytes;
    if bytes < 8 {
        for _ in 0 .. bytes {
            write_byte(output, PLA);
        }
    } else {
        write_byte(output, TSX);
        write_byte(output, TXA);
        write_byte(output, CLC);
        write_byte(output, ADC_IMM);
        write_byte(output, bytes);
        write_byte(output, TAX);
        write_byte(output, TXS);
    }
}
// cannot modify Y:A here, as they hold first argument
// TODO: look, if this can be done without a loop, like in `add_sp` without modifying
// Y:A. Either save them temporarily or write the first arg to stack before decrementing
// SP
pub unsafe fn sub_sp(output: *mut String_Builder, bytes: u8, asm: *mut Assembler) {
    (*asm).frame_sz += bytes;
    for _ in 0 .. bytes {
        write_byte(output, PHA);
    }
}
pub unsafe fn push16(output: *mut String_Builder, asm: *mut Assembler) {
    (*asm).frame_sz += 2;

    write_byte(output, TAX);
    write_byte(output, TYA);
    // push high byte first
    write_byte(output, PHA);
    write_byte(output, TXA);
    // then low
    write_byte(output, PHA);
}
pub unsafe fn pop16_discard(output: *mut String_Builder, asm: *mut Assembler) {
    (*asm).frame_sz -= 2;

    write_byte(output, PLA);
    write_byte(output, PLA);
}

// load lhs in Y:A, rhs in RHS_L:RHS_H
pub unsafe fn load_two_args(output: *mut String_Builder, lhs: Arg, rhs: Arg, op: OpWithLocation, asm: *mut Assembler) {
    load_arg(rhs, op.loc, output, asm);
    write_byte(output, STA_ZP);
    write_byte(output, ZP_RHS_L);
    write_byte(output, STY_ZP);
    write_byte(output, ZP_RHS_H);
    load_arg(lhs, op.loc, output, asm);
}

pub unsafe fn generate_function(name: *const c_char, params_count: usize, auto_vars_count: usize,
                                body: *const [OpWithLocation], output: *mut String_Builder,
                                asm: *mut Assembler) {
    (*asm).frame_sz = 0;
    let fun_addr = (*output).count as u16;
    da_append(&mut (*asm).labels, Label {
        name,
        addr: fun_addr,
    });

    // prepare labels for each op and the end of the function
    let mut op_addresses: Array<usize> = zeroed();
    for _ in 0..=body.len() {
        let idx = (*asm).addresses.count;
        da_append(&mut op_addresses, idx);

        da_append(&mut (*asm).addresses, 0);
    }

    // TODO: use params_count, auto_vars_count
    assert!(auto_vars_count*2 < 256);
    let stack_size = (auto_vars_count * 2) as u8;
    sub_sp(output, stack_size, asm);

    for i in 0..(params_count as u16) {
        write_byte(output, TSX);
        if i == 0 {
            // low
            write_byte(output, STA_X);
            write_word(output, STACK_PAGE + stack_size as u16 - 2*i - 1);

            // high
            write_byte(output, TYA);
            write_byte(output, STA_X);
            write_word(output, STACK_PAGE + stack_size as u16 - 2*i);
            continue;
        }

        // low
        write_byte(output, LDA_X);
        write_word(output, STACK_PAGE + stack_size as u16 + 2*i + 1);
        write_byte(output, STA_X);
        write_word(output, STACK_PAGE + stack_size as u16 - 2*i - 1);

        // high
        write_byte(output, LDA_X);
        write_word(output, STACK_PAGE + stack_size as u16 + 2*i + 2);
        write_byte(output, STA_X);
        write_word(output, STACK_PAGE + stack_size as u16 - 2*i);
    }

    for i in 0..body.len() {
        let addr_idx = *op_addresses.items.add(i);
        *(*asm).addresses.items.add(addr_idx) = (*output).count as u16; // update op address

        let op = (*body)[i];
        match op.opcode {
<<<<<<< HEAD
            Op::Bogus => unreachable!("bogus-amogus"),
            Op::Return {arg: _} => missingf!(name_loc, c!("implement Return\n\n")),
            Op::Store {index: _, arg: _} => missingf!(name_loc, c!("implement Store")),
            Op::ExternalAssign{name: _, arg: _} => missingf!(name_loc, c!("implement ExternalAssign\n")),
=======
            Op::Return {arg} => {
                if let Some(arg) = arg {
                    load_arg(arg, op.loc, output, asm);
                }

                // jump to ret statement
                write_byte(output, JMP_ABS);
                add_reloc(output, RelocationKind::AddressAbs
                          {idx: *op_addresses.items.add(body.len())}, asm);
            },
            Op::Store {index, arg} => {
                load_auto_var(output, index, asm);
                write_byte(output, STA_ZP);
                write_byte(output, ZP_DEREF_STORE_0);
                write_byte(output, STY_ZP);
                write_byte(output, ZP_DEREF_STORE_1);

                load_arg(arg, op.loc, output, asm);
                write_byte(output, TAX);
                write_byte(output, TYA);

                write_byte(output, LDY_IMM);
                write_byte(output, 1);
                write_byte(output, STA_IND_Y); // high
                write_byte(output, ZP_DEREF_STORE_0);
                write_byte(output, DEY);
                write_byte(output, TXA);
                write_byte(output, STA_IND_Y); // low
                write_byte(output, ZP_DEREF_STORE_0);
            },
            Op::ExternalAssign{name: _, arg: _} => missingf!(op.loc, c!("implement ExternalAssign\n")),
>>>>>>> a14a5c55
            Op::AutoAssign{index, arg} => {
                load_arg(arg, op.loc, output, asm);
                store_auto(output, index, asm);
            },
            Op::Negate {result: _, arg: _} => missingf!(op.loc, c!("implement Negate\n")),
            Op::UnaryNot{result: _, arg: _} => missingf!(op.loc, c!("implement UnaryNot\n")),
            Op::Binop {binop, index, lhs, rhs} => {
                match binop {
                    Binop::BitOr => missingf!(op.loc, c!("implement BitOr\n")),
                    Binop::BitAnd => {
                        load_two_args(output, lhs, rhs, op, asm);

                        write_byte(output, AND_ZP);
                        write_byte(output, ZP_RHS_L);
                        write_byte(output, TAX);
                        write_byte(output, TYA);
                        write_byte(output, AND_ZP);
                        write_byte(output, ZP_RHS_H);
                        write_byte(output, TAY);
                        write_byte(output, TXA);
                    },
                    Binop::BitShl => missingf!(op.loc, c!("implement BitShl\n")),
                    Binop::BitShr => missingf!(op.loc, c!("implement BitShr\n")),
                    Binop::Plus => {
                        load_two_args(output, lhs, rhs, op, asm);

                        write_byte(output, CLC);
                        write_byte(output, ADC_ZP);
                        write_byte(output, ZP_RHS_L);
                        write_byte(output, TAX);
                        write_byte(output, TYA);
                        write_byte(output, ADC_ZP);
                        write_byte(output, ZP_RHS_H);
                        write_byte(output, TAY);
                        write_byte(output, TXA);
                    },
                    Binop::Minus  => missingf!(op.loc, c!("implement Minus\n")),
                    Binop::Mod => missingf!(op.loc, c!("implement Mod\n")),
                    Binop::Div => missingf!(op.loc, c!("implement Div\n")),
                    Binop::Mult => {
                        load_two_args(output, lhs, rhs, op, asm);

                        // TODO: maybe move this to an intrinsic function,
                        // because it is rather long. Consider this, if we run
                        // out of memory at some point.

                        // shift-and-add/long multiplication
                        // see: https://en.wikipedia.org/wiki/Multiplication_algorithm

                        // TODO: this should be signed, save and restore signes before.

                        // from here on: unsigned multiplication
                        // store lhs
                        write_byte(output, STA_ZP);
                        write_byte(output, ZP_TMP_0);
                        write_byte(output, STY_ZP);
                        write_byte(output, ZP_TMP_1);

                        // store Y:A in ZP, because shifting and adding is easier
                        // without all the register switching
                        write_byte(output, LDA_IMM);
                        write_byte(output, 0);
                        write_byte(output, STA_ZP);
                        write_byte(output, ZP_TMP_2);
                        write_byte(output, STA_ZP);
                        write_byte(output, ZP_TMP_3);

                        let loop_start = create_address_label_here(output, asm);
                        let cont = create_address_label(asm);
                        let finished = create_address_label(asm);

                        // if both zero [-> A = 0], we are finished
                        write_byte(output, LDA_ZP);
                        write_byte(output, ZP_RHS_L);
                        write_byte(output, BNE);
                        add_reloc(output, RelocationKind::AddressRel{idx: cont}, asm);
                        write_byte(output, LDA_ZP);
                        write_byte(output, ZP_RHS_H);
                        write_byte(output, BNE);
                        add_reloc(output, RelocationKind::AddressRel{idx: cont}, asm);

                        write_byte(output, JMP_ABS);
                        add_reloc(output, RelocationKind::AddressAbs{idx: finished}, asm);

                        link_address_label_here(cont, output, asm);

                        // shift left current accumulater between single adds
                        write_byte(output, ASL_ZP);
                        write_byte(output, ZP_TMP_2);
                        write_byte(output, ROL_ZP);
                        write_byte(output, ZP_TMP_3);

                        write_byte(output, ASL_ZP);
                        write_byte(output, ZP_RHS_L);
                        write_byte(output, ROL_ZP);
                        write_byte(output, ZP_RHS_H);

                        // if bit is 0, do not add anything
                        write_byte(output, BCC);
                        add_reloc(output, RelocationKind::AddressRel{idx: loop_start}, asm);

                        // bit is 1 here, we have to add entire lhs to acc
                        write_byte(output, CLC);
                        write_byte(output, LDA_ZP);
                        write_byte(output, ZP_TMP_2); // acc, low
                        write_byte(output, ADC_ZP);
                        write_byte(output, ZP_TMP_0); // lhs, low
                        write_byte(output, STA_ZP);
                        write_byte(output, ZP_TMP_2); // acc, low

                        write_byte(output, LDA_ZP);
                        write_byte(output, ZP_TMP_3); // acc, high
                        write_byte(output, ADC_ZP);
                        write_byte(output, ZP_TMP_1); // lhs, high
                        write_byte(output, STA_ZP);
                        write_byte(output, ZP_TMP_3); // acc, high

                        // continue loop
                        write_byte(output, JMP_ABS);
                        add_reloc(output, RelocationKind::AddressAbs{idx: loop_start}, asm);
                        link_address_label_here(finished, output, asm);

                        // move back in Y:A
                        write_byte(output, LDA_ZP);
                        write_byte(output, ZP_TMP_2);
                        write_byte(output, LDY_ZP);
                        write_byte(output, ZP_TMP_3);

                        // missingf!(op.loc, c!("implement Mult\n"))
                    },
                    Binop::Less => {
                        load_two_args(output, lhs, rhs, op, asm);
                        // we subtract, then check sign

                        write_byte(output, LDX_IMM);
                        write_byte(output, 1);

                        write_byte(output, SEC); // set carry
                        // sub low byte
                        write_byte(output, SBC_ZP);
                        write_byte(output, ZP_RHS_L);
                        // sub high byte
                        write_byte(output, TYA);
                        write_byte(output, SBC_ZP);
                        write_byte(output, ZP_RHS_H);
                        // high result in A, N flag if less.

                        // if less skip, we already have X=1
                        write_byte(output, BMI);
                        write_byte(output, 1);

                        write_byte(output, DEX);

                        write_byte(output, TXA);
                        // zero extend result
                        write_byte(output, LDY_IMM);
                        write_byte(output, 0);
                    },
                    Binop::Greater => missingf!(op.loc, c!("implement Greater\n")),
                    Binop::Equal => {
                        load_two_args(output, lhs, rhs, op, asm);

                        write_byte(output, LDX_IMM);
                        write_byte(output, 0);

                        write_byte(output, CMP_ZP);
                        write_byte(output, ZP_RHS_L);
                        write_byte(output, BNE);
                        write_byte(output, 5);

                        write_byte(output, CPY_ZP);
                        write_byte(output, ZP_RHS_H);
                        write_byte(output, BNE);
                        write_byte(output, 1);

                        write_byte(output, INX);
                        write_byte(output, TXA);
                        write_byte(output, LDY_IMM);
                        write_byte(output, 0);
                    },
                    Binop::NotEqual => missingf!(op.loc, c!("implement NotEqual\n")),
                    Binop::GreaterEqual => missingf!(op.loc, c!("implement GreaterEqual\n")),
                    Binop::LessEqual => missingf!(op.loc, c!("implement LessEqual\n")),
                }
                store_auto(output, index, asm);
            },
            Op::Funcall{result, fun, args} => {
                match fun {
                    Arg::RefExternal(_) | Arg::External(_) => {},
                    arg => {
                        load_arg(arg, op.loc, output, asm);
                        write_byte(output, STA_ZP);
                        write_byte(output, ZP_DEREF_FUN_0);
                        write_byte(output, STY_ZP);
                        write_byte(output, ZP_DEREF_FUN_1);
                    }
                }

                for i in (0..args.count).rev() {
                    load_arg(*args.items.add(i), op.loc, output, asm);
                    // first arg in Y:A to be compatible with wozmon routines
                    if i != 0 {
                        push16(output, asm);
                    }
                }
                match fun {
                    Arg::RefExternal(name) | Arg::External(name) => {
                        write_byte(output, JSR);
                        add_reloc(output, RelocationKind::Label{name}, asm);
                    },
                    _ => { // function pointer already loaded in ZP_DEREF_FUN
                        // there is no jsr (indirect), so emulate using jsr and jmp (indirect).
                        write_byte(output, JSR);
                        write_word(output, (*asm).code_start + (*output).count as u16 + 5);
                        write_byte(output, JMP_ABS);
                        write_word(output, (*asm).code_start + (*output).count as u16 + 5);
                        write_byte(output, JMP_IND);
                        write_word(output, ZP_DEREF_FUN_0 as u16);
                    },
                }
                if args.count > 1 {
                    write_byte(output, TAX);
                    // clear stack
                    for i in 0 .. args.count {
                        if i == 0 {
                            continue;
                        }
                        pop16_discard(output, asm);
                    }
                    write_byte(output, TXA);
                }
                store_auto(output, result, asm);
            },
            Op::Asm {args: _} => unreachable!(),
            // Op::JmpIfNot{addr, arg} => {
            //     load_arg(arg, op.loc, output, asm);

            //     write_byte(output, CMP_IMM);
            //     write_byte(output, 0);

            //     // if !=0, skip next check and branch
            //     write_byte(output, BNE);
            //     write_byte(output, 7); // skip next 4 instructions

            //     write_byte(output, CPY_IMM);
            //     write_byte(output, 0);

            //     write_byte(output, BNE);
            //     write_byte(output, 3);

            //     write_byte(output, JMP_ABS);
            //     add_reloc(output, RelocationKind::AddressAbs{idx: *op_addresses.items.add(addr)}, asm);
            // },
            // Op::Jmp{addr} => {
            //     write_byte(output, JMP_ABS);
            //     add_reloc(output, RelocationKind::AddressAbs{idx: *op_addresses.items.add(addr)}, asm);
            // },
            Op::Label          {..} => missingf!(op.loc, c!("Label-style IR\n")),
            Op::JmpLabel       {..} => missingf!(op.loc, c!("Label-style IR\n")),
            Op::JmpIfNotLabel  {..} => missingf!(op.loc, c!("Label-style IR\n")),
        }
    }
    let addr_idx = *op_addresses.items.add(body.len());
    *(*asm).addresses.items.add(addr_idx) = (*output).count as u16; // update op address

    if stack_size > 0 {
        // seriously... we don't have enough registers to save A to...
        write_byte(output, STA_ZP);
        write_byte(output, ZP_RHS_L);
        add_sp(output, stack_size, asm);
        write_byte(output, LDA_ZP);
        write_byte(output, ZP_RHS_L);
    }
    write_byte(output, RTS);
}

pub unsafe fn generate_funcs(output: *mut String_Builder, funcs: *const [Func], asm: *mut Assembler) {
    for i in 0..funcs.len() {
        generate_function((*funcs)[i].name, (*funcs)[i].params_count, (*funcs)[i].auto_vars_count, da_slice((*funcs)[i].body), output, asm);
    }
}

pub unsafe fn apply_relocations(output: *mut String_Builder, data_start: u16, asm: *mut Assembler) {
    'reloc_loop: for i in 0..(*asm).relocs.count {
        let reloc = *(*asm).relocs.items.add(i);
        let caddr = reloc.addr;
        match reloc.kind {
            RelocationKind::DataOffset{off, low} => {
                if low {
                    write_byte_at(output, (data_start + off) as u8, caddr);
                } else {
                    write_byte_at(output, ((data_start + off) >> 8) as u8, caddr);
                }
            },
            RelocationKind::Label{name} => {
                for i in 0..(*asm).labels.count {
                    let label = *(*asm).labels.items.add(i);
                    if strcmp(label.name, name) == 0 {
                        write_word_at(output, (*asm).code_start + label.addr, caddr);
                        continue 'reloc_loop;
                    }
                }
                printf(c!("linking failed. could not find label `%s'\n"), name);
                unreachable!();
            },
            RelocationKind::AddressRel{idx} => {
                let jaddr = *(*asm).addresses.items.add(idx);
                let rel: i16 = jaddr as i16 - (caddr + 1) as i16;
                assert!(rel < 128 && rel >= -128);
                write_byte_at(output, rel as u8, caddr);
            },
            RelocationKind::AddressAbs{idx} => {
                let saddr = *(*asm).addresses.items.add(idx) + (*asm).code_start;
                write_word_at(output, saddr, caddr);
            },
        }
    }
}

pub unsafe fn generate_extrns(output: *mut String_Builder, extrns: *const [*const c_char],
                              funcs: *const [Func], globals: *const [Global], asm: *mut Assembler) {
    'skip_function_or_global: for i in 0..extrns.len() {
        // assemble a few "stdlib" functions which can't be programmed in B
        let name = (*extrns)[i];
        for j in 0..funcs.len() {
            let func = (*funcs)[j];
            if strcmp(func.name, name) == 0 {
                continue 'skip_function_or_global
            }
        }
        for j in 0..globals.len() {
            let global = (*globals)[j].name;
            if strcmp(global, name) == 0 {
                continue 'skip_function_or_global
            }
        }
        // TODO: consider introducing target-specific inline assembly and implementing all these intrinsics in it
        if strcmp(name, c!("char")) == 0 {
            // ch = char(string, i);
            // returns the ith character in a string pointed to by string, 0 based

            let fun_addr = (*output).count as u16;
            da_append(&mut (*asm).labels, Label {
                name,
                addr: fun_addr,
            });

            write_byte(output, TSX);
            write_byte(output, CLC);
            write_byte(output, ADC_X);
            write_word(output, STACK_PAGE + 2 + 1); // low

            // load address to buffer in ZP to dereference, because registers
            // only 8 bits
            write_byte(output, STA_ZP);
            write_byte(output, ZP_DEREF_0);

            write_byte(output, TYA);
            write_byte(output, ADC_X);
            write_word(output, STACK_PAGE + 2 + 2); // high
            write_byte(output, STA_ZP);
            write_byte(output, ZP_DEREF_1);

            write_byte(output, LDX_IMM);
            write_byte(output, 0);

            // A = ((0))
            write_byte(output, LDA_IND_X);
            write_byte(output, ZP_DEREF_0);

            // sign extend Y
            write_byte(output, LDY_IMM);
            write_byte(output, 0);

            write_byte(output, CMP_IMM);
            write_byte(output, 0);
            write_byte(output, BPL);
            write_byte(output, 1);
            write_byte(output, DEY);

            write_byte(output, RTS);
        } else {
            fprintf(stderr(), c!("Unknown extrn: `%s`, can not link\n"), name);
            abort();
        }
    }
}

pub unsafe fn generate_data_section(output: *mut String_Builder, data: *const [u8]) {
    for i in 0..data.len() {
        write_byte(output, (*data)[i]);
    }
}

pub unsafe fn generate_entry(output: *mut String_Builder, asm: *mut Assembler) {
    write_byte(output, JSR);
    add_reloc(output, RelocationKind::Label{name: c!("main")}, asm);

    // exit code 0
    write_byte(output, LDA_IMM);
    write_byte(output, 0);

    write_byte(output, JMP_IND);
    write_word(output, 0xFFFC);
}

pub const DEFAULT_LOAD_OFFSET: u16 = 0xE000;

#[derive(Clone, Copy)]
pub struct Config {
    pub load_offset: u16,
}

pub unsafe fn parse_config_from_link_flags(link_flags: *const[*const c_char]) -> Option<Config> {
    let mut config = Config {
        load_offset: DEFAULT_LOAD_OFFSET,
    };

    // TODO: some sort of help flag to list all these "linker" flags for mos6502
    for i in 0..link_flags.len() {
        let flag = (*link_flags)[i];
        let mut flag_sv = sv_from_cstr(flag);
        let load_offset_prefix = sv_from_cstr(c!("LOAD_OFFSET="));
        if sv_starts_with(flag_sv, load_offset_prefix) {
            flag_sv.data = flag_sv.data.add(load_offset_prefix.count);
            flag_sv.count += load_offset_prefix.count;
            config.load_offset = strtoull(flag_sv.data, ptr::null_mut(), 16) as u16;
        } else {
            fprintf(stderr(), c!("Unknown linker flag: %s\n"), flag);
            return None
        }
    }

    Some(config)
}

pub unsafe fn generate_asm_funcs(_output: *mut String_Builder, asm_funcs: *const [AsmFunc]) {
    for i in 0..asm_funcs.len() {
        let asm_func = (*asm_funcs)[i];
        missingf!(asm_func.name_loc, c!("__asm__ functions for 6502"));
    }
}

pub unsafe fn generate_program(output: *mut String_Builder, c: *const Compiler, config: Config) -> Option<()> {
    let mut asm: Assembler = zeroed();
    generate_entry(output, &mut asm);
    asm.code_start = config.load_offset;

    generate_funcs(output, da_slice((*c).funcs), &mut asm);
    generate_asm_funcs(output, da_slice((*c).asm_funcs));
    generate_extrns(output, da_slice((*c).extrns), da_slice((*c).funcs), da_slice((*c).globals), &mut asm);

    let data_start = config.load_offset + (*output).count as u16;
    generate_data_section(output, da_slice((*c).data));

    apply_relocations(output, data_start, &mut asm);
    Some(())
}<|MERGE_RESOLUTION|>--- conflicted
+++ resolved
@@ -364,12 +364,7 @@
 
         let op = (*body)[i];
         match op.opcode {
-<<<<<<< HEAD
             Op::Bogus => unreachable!("bogus-amogus"),
-            Op::Return {arg: _} => missingf!(name_loc, c!("implement Return\n\n")),
-            Op::Store {index: _, arg: _} => missingf!(name_loc, c!("implement Store")),
-            Op::ExternalAssign{name: _, arg: _} => missingf!(name_loc, c!("implement ExternalAssign\n")),
-=======
             Op::Return {arg} => {
                 if let Some(arg) = arg {
                     load_arg(arg, op.loc, output, asm);
@@ -401,7 +396,6 @@
                 write_byte(output, ZP_DEREF_STORE_0);
             },
             Op::ExternalAssign{name: _, arg: _} => missingf!(op.loc, c!("implement ExternalAssign\n")),
->>>>>>> a14a5c55
             Op::AutoAssign{index, arg} => {
                 load_arg(arg, op.loc, output, asm);
                 store_auto(output, index, asm);
