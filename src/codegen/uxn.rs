--- conflicted
+++ resolved
@@ -363,12 +363,8 @@
                     load_arg(*args.items.add(i), output, assembler);
                     write_lit_stz2(output, FIRST_ARG + (i as u8) * 2)
                 }
-<<<<<<< HEAD
-                write_op(output, UxnOp::JSI);
-                write_label_rel(output, get_or_create_label_by_name(assembler, name), assembler, 0);
-=======
+
                 call_arg(fun, output, assembler);
->>>>>>> 0d001376
                 write_lit_ldz2(output, FIRST_ARG);
                 store_auto(output, result);
             }
@@ -512,7 +508,7 @@
     match arg {
         Arg::RefExternal(name) | Arg::External(name) => {
             write_op(output, UxnOp::JSI);
-            write_label_rel(output, get_or_create_label_by_name(assembler, name), assembler);
+            write_label_rel(output, get_or_create_label_by_name(assembler, name), assembler, 0);
         }
         arg => {
             load_arg(arg, output, assembler);
